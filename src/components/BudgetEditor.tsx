import { useState, useEffect, useMemo } from 'react';
import {
  ArrowLeft,
  ArrowRight,
  Plus,
  Trash2,
  Save,
  Sparkles,
  Wallet,
  PiggyBank,
  Layers,
  BarChart3,
  Target,
  FileSpreadsheet,
  Info
} from 'lucide-react';
import { supabase } from '../lib/supabase';
import { Budget, BudgetItem, Category } from '../types/database';
import * as XLSX from 'xlsx';
import { ensureUserOrganization } from '../lib/organization';

interface BudgetEditorProps {
  budgetId: string | null;
  onBack: () => void;
  onSaved: () => void;
  activeOrganizationId: string | null;
}

export default function BudgetEditor({ budgetId, onBack, onSaved, activeOrganizationId }: BudgetEditorProps) {
  const [budget, setBudget] = useState<Partial<Budget>>({
    name: '',
    client_name: '',
    status: 'draft'
  });
  const [items, setItems] = useState<Partial<BudgetItem>[]>([]);
  const [categories, setCategories] = useState<Category[]>([]);
  const [loading, setLoading] = useState(false);
  const [saving, setSaving] = useState(false);
  const [currentStep, setCurrentStep] = useState(0);
  const [stepErrors, setStepErrors] = useState<string[]>([]);
  const [organizationId, setOrganizationId] = useState<string | null>(null);

  const statusOptions: { value: Budget['status']; label: string; hint: string }[] = [
    { value: 'draft', label: 'Koncept', hint: 'Pracovní verze pro interní ladění' },
    { value: 'sent', label: 'Odesláno', hint: 'Posláno klientovi ke schválení' },
    { value: 'approved', label: 'Schváleno', hint: 'Klient odsouhlasil nabídku' },
    { value: 'rejected', label: 'Zamítnuto', hint: 'Vyžaduje úpravy nebo revizi' }
  ];

  const createEmptyItem = (orderIndex: number): Partial<BudgetItem> => ({
    item_name: '',
    unit: 'ks',
    quantity: 1,
    price_per_unit: 0,
    total_price: 0,
    notes: '',
    internal_price_per_unit: 0,
    internal_quantity: 1,
    internal_total_price: 0,
    profit: 0,
    order_index: orderIndex
  });

  useEffect(() => {
    const fetchOrganization = async () => {
      const {
        data: { user }
      } = await supabase.auth.getUser();

      if (!user) {
        setOrganizationId(null);
        setCategories([]);
        return;
      }

      const orgId = await ensureUserOrganization(user.id, activeOrganizationId);
      setOrganizationId(orgId);
    };

    fetchOrganization();
  }, [activeOrganizationId]);

  useEffect(() => {
    if (!organizationId) return;
    loadCategories();
  }, [organizationId]);

  useEffect(() => {
    if (budgetId) {
      loadBudget();
    } else {
      setBudget({ name: '', client_name: '', status: 'draft' });
      setItems([createEmptyItem(0)]);
    }
    setCurrentStep(0);
    setStepErrors([]);
  }, [budgetId]);

  const loadCategories = async () => {
    if (!organizationId) return;
    const { data } = await supabase
      .from('categories')
      .select('*')
      .eq('organization_id', organizationId)
      .order('name');
    setCategories(data || []);
  };

  const loadBudget = async () => {
    if (!budgetId) return;
    setLoading(true);

    try {
      const { data: budgetData } = await supabase
        .from('budgets')
        .select('*')
        .eq('id', budgetId)
        .single();

      const { data: itemsData } = await supabase
        .from('budget_items')
        .select('*')
        .eq('budget_id', budgetId)
        .order('order_index');

      if (budgetData) setBudget(budgetData);
      if (itemsData && itemsData.length > 0) {
        setItems(itemsData);
      } else {
        setItems([createEmptyItem(0)]);
      }
    } catch (error) {
      console.error('Error loading budget:', error);
    } finally {
      setLoading(false);
    }
  };

  const addNewItem = () => {
    setItems((prev) => [...prev, createEmptyItem(prev.length)]);
  };

  const updateItem = (index: number, field: string, value: any) => {
    setItems((prev) => {
      const newItems = [...prev];
      const item = { ...newItems[index], [field]: value };

      const quantity = Number(item.quantity) || 0;
      const pricePerUnit = Number(item.price_per_unit) || 0;
      item.total_price = quantity * pricePerUnit;

      if (field === 'quantity') {
        item.internal_quantity = value;
      }

      const internalQuantity = Number(item.internal_quantity) || 0;
      const internalPrice = Number(item.internal_price_per_unit) || 0;
      item.internal_total_price = internalQuantity * internalPrice;

      item.profit = (item.total_price || 0) - (item.internal_total_price || 0);

      newItems[index] = item;
      return newItems;
    });
  };

  const removeItem = (index: number) => {
    setItems((prev) => {
      const filtered = prev.filter((_, i) => i !== index);
      const normalized = filtered.map((item, orderIndex) => ({ ...item, order_index: orderIndex }));

      if (normalized.length === 0) {
        return [createEmptyItem(0)];
      }

      return normalized;
    });
  };

  const saveBudget = async () => {
    setSaving(true);

    try {
      const {
        data: { user }
      } = await supabase.auth.getUser();
      if (!user) throw new Error('Not authenticated');

      let currentBudgetId = budgetId;

      if (!organizationId) {
        throw new Error('Není vybrána žádná organizace');
      }

      if (!budgetId) {
        const { data: newBudget, error: budgetError } = await supabase
          .from('budgets')
          .insert({
            ...budget,
            user_id: user.id,
            organization_id: organizationId
          })
          .select()
          .single();

        if (budgetError) throw budgetError;
        currentBudgetId = newBudget.id;
      } else {
        const { error: updateError } = await supabase
          .from('budgets')
          .update({
            ...budget,
            updated_at: new Date().toISOString(),
            organization_id: organizationId
          })
          .eq('id', budgetId);

        if (updateError) throw updateError;
      }

      if (currentBudgetId) {
        await supabase.from('budget_items').delete().eq('budget_id', currentBudgetId);

        const itemsToInsert = items.map((item, index) => ({
          ...item,
          budget_id: currentBudgetId,
          order_index: index
        }));

        const { error: itemsError } = await supabase
          .from('budget_items')
          .insert(itemsToInsert);

        if (itemsError) throw itemsError;

        const negativeItems = items.filter((item) => (item.price_per_unit || 0) < 0);

        if (negativeItems.length > 0 && categories.length > 0) {
          const expensesToCreate = negativeItems.map((item) => ({
            name: item.item_name || 'Náklad z rozpočtu',
            amount: Math.abs(item.total_price || 0),
            date: new Date().toISOString().split('T')[0],
            category_id: item.category_id,
            budget_id: currentBudgetId,
            notes: `Automaticky vytvořeno z rozpočtu: ${budget.name}. ${item.notes || ''}`,
            user_id: user.id,
            is_recurring: false,
            is_billable: false,
            is_billed: false
          }));

          const { error: expensesError } = await supabase
            .from('expenses')
            .insert(expensesToCreate);

          if (expensesError) {
            console.error('Error creating expenses:', expensesError);
          }
        }
      }

      onSaved();
      onBack();
      return true;
    } catch (error) {
      console.error('Error saving budget:', error);
      alert('Chyba při ukládání rozpočtu');
      return false;
    } finally {
      setSaving(false);
    }
  };

  const exportToExcel = (includeInternal: boolean) => {
    const fileName = includeInternal
      ? `${budget.name || 'Rozpocet'}_kompletni.xlsx`
      : `${budget.name || 'Rozpocet'}_klient.xlsx`;

    const worksheetData: any[] = [
      ['Klient', budget.client_name || '', '', 'E-mail', budget.client_email || '', '', 'Projektový manažer', budget.project_manager || ''],
      ['Projekt', budget.name || '', '', 'Datum zahájení', new Date().toLocaleDateString('cs-CZ'), '', 'E-mail', budget.manager_email || ''],
      ['Typ projektu', '', '', 'Datum ukončení', '', '', '', ''],
      []
    ];

    worksheetData.push([]);
    worksheetData.push(['', '', '', '', '', 'Rozpočet', '', '']);

    const headers = ['Kategorie', 'Položka', 'Jednotka', 'Počet', 'Kč / jednotka', 'Kč celkem bez DPH', '', 'Poznámka'];
    worksheetData.push(headers);

    items.forEach((item) => {
      const category = categories.find((c) => c.id === item.category_id);
      const row = [
        category?.name || '',
        item.item_name || '',
        item.unit || '',
        item.quantity || 0,
        `${(item.price_per_unit || 0).toFixed(2)} Kč`,
        `${(item.total_price || 0).toFixed(2)} Kč`,
        '',
        item.notes || ''
      ];

      worksheetData.push(row);
    });

    worksheetData.push([]);
    worksheetData.push(['Celkem k fakturaci bez DPH', '', '', '', '', `${totals.clientTotal.toFixed(2)} Kč`]);
    worksheetData.push(['Celkem k fakturaci s DPH', '0,00%', '', '', '', `${totals.clientTotal.toFixed(2)} Kč`]);

    const worksheet = XLSX.utils.aoa_to_sheet(worksheetData);
    const workbook = XLSX.utils.book_new();
    XLSX.utils.book_append_sheet(workbook, worksheet, 'Rozpočet');

    worksheet['!cols'] = [
      { wch: 18 },
      { wch: 35 },
      { wch: 10 },
      { wch: 8 },
      { wch: 14 },
      { wch: 18 },
      { wch: 3 },
      { wch: 40 }
    ];

    const range = XLSX.utils.decode_range(worksheet['!ref'] || 'A1');
    for (let R = 0; R <= range.e.r; R++) {
      for (let C = 0; C <= range.e.c; C++) {
        const cellRef = XLSX.utils.encode_cell({ r: R, c: C });
        if (!worksheet[cellRef]) continue;

        if (!worksheet[cellRef].s) worksheet[cellRef].s = {};

        if (R <= 2) {
          worksheet[cellRef].s = {
            font: { bold: true },
            fill: { fgColor: { rgb: 'E8F4F8' } },
            border: {
              top: { style: 'thin' },
              bottom: { style: 'thin' },
              left: { style: 'thin' },
              right: { style: 'thin' }
            }
          };
        }

        if (R === 5) {
          worksheet[cellRef].s = {
            font: { color: { rgb: 'FFFFFF' }, bold: true, sz: 14 },
            fill: { fgColor: { rgb: '1F4E78' } },
            alignment: { horizontal: 'center' }
          };
        }

        if (R === 6) {
          worksheet[cellRef].s = {
            font: { color: { rgb: 'FFFFFF' }, bold: true },
            fill: { fgColor: { rgb: '1F4E78' } },
            border: {
              top: { style: 'thin' },
              bottom: { style: 'thin' },
              left: { style: 'thin' },
              right: { style: 'thin' }
            }
          };
        }
      }
    }

    XLSX.writeFile(workbook, fileName);
  };

  const totals = useMemo(
    () =>
      items.reduce(
        (acc, item) => ({
          clientTotal: acc.clientTotal + (item.total_price || 0),
          internalTotal: acc.internalTotal + (item.internal_total_price || 0),
          profit: acc.profit + (item.profit || 0)
        }),
        { clientTotal: 0, internalTotal: 0, profit: 0 }
      ),
    [items]
  );

  const steps = useMemo(
    () => [
      {
        title: 'Základní údaje',
        description: 'Ujasněte si zadání, kontakty a stav rozpočtu.'
      },
      {
        title: 'Ceník & položky',
        description: 'Rozepište jednotlivé položky a interní náklady.'
      },
      {
        title: 'Souhrn a výstupy',
        description: 'Zkontrolujte čísla a připravte exporty pro klienta.'
      }
    ],
    []
  );

  const validateStep = (stepIndex: number) => {
    const errors: string[] = [];

    if (stepIndex === 0) {
      if (!budget.name?.trim()) {
        errors.push('Vyplňte název zakázky.');
      }
      if (!budget.client_name?.trim()) {
        errors.push('Zadejte jméno klienta.');
      }
    }

    if (stepIndex === 1) {
      if (items.length === 0) {
        errors.push('Přidejte alespoň jednu položku rozpočtu.');
      }

      const missingCategory = items.some((item) => !item.category_id);
      if (missingCategory) {
        errors.push('Každá položka musí mít přiřazenou kategorii.');
      }

      const missingName = items.some((item) => !item.item_name?.trim());
      if (missingName) {
        errors.push('Položky musí mít název, aby se daly rozpoznat.');
      }

      const invalidQuantity = items.some((item) => (item.quantity || 0) <= 0);
      if (invalidQuantity) {
        errors.push('Množství jednotlivých položek musí být větší než nula.');
      }
    }

    return errors;
  };
  const handleNextStep = () => {
    const errors = validateStep(currentStep);
    setStepErrors(errors);

    if (errors.length === 0) {
      setCurrentStep((prev) => Math.min(prev + 1, steps.length - 1));
    }
  };

  const handlePreviousStep = () => {
    setStepErrors([]);
    setCurrentStep((prev) => Math.max(prev - 1, 0));
  };

  const handleSubmit = async (event: React.FormEvent) => {
    event.preventDefault();

    if (currentStep < steps.length - 1) {
      handleNextStep();
      return;
    }

    const errors = validateStep(currentStep);
    if (errors.length > 0) {
      setStepErrors(errors);
      return;
    }

    setStepErrors([]);
    await saveBudget();
  };

  const formProgress = useMemo(
    () => ((currentStep + 1) / steps.length) * 100,
    [currentStep, steps.length]
  );

  const averageItemValue = useMemo(
    () => (items.length > 0 ? totals.clientTotal / items.length : 0),
    [items.length, totals.clientTotal]
  );

  const marginPercentage = useMemo(
    () => (totals.clientTotal > 0 ? (totals.profit / totals.clientTotal) * 100 : 0),
    [totals.clientTotal, totals.profit]
  );

  const projectedVatTotal = useMemo(
    () => totals.clientTotal * 1.21,
    [totals.clientTotal]
  );

  const categoryBreakdown = useMemo(() => {
    const map = new Map<string, { name: string; total: number }>();

    items.forEach((item) => {
      if (!item.category_id) return;
      const category = categories.find((cat) => cat.id === item.category_id);
      if (!category) return;

      const existing = map.get(category.id);
      const total = (item.total_price || 0) + (existing?.total || 0);
      map.set(category.id, { name: category.name, total });
    });

    return Array.from(map.values())
      .sort((a, b) => b.total - a.total)
      .slice(0, 3);
  }, [items, categories]);

  if (loading) {
    return (
      <div className="flex items-center justify-center py-12">
        <div className="text-gray-600">Načítání...</div>
      </div>
    );
  }

  return (
    <div className="w-full space-y-8 xl:flex xl:items-start xl:gap-8 xl:space-y-0">
      <div className="flex-1 space-y-6 lg:space-y-8">
        <button
          onClick={onBack}
          className="inline-flex items-center gap-2 text-sm font-medium text-gray-600 transition hover:text-[#0a192f]"
        >
          <ArrowLeft className="h-4 w-4" />
          <span>Zpět do přehledu rozpočtů</span>
        </button>

        <div className="relative overflow-hidden rounded-3xl border border-[#0a192f]/10 bg-gradient-to-br from-[#0a192f] via-[#132c4d] to-[#1f4c7f] text-white shadow-xl">
          <div
            className="absolute inset-0 opacity-20"
            style={{ backgroundImage: 'radial-gradient(circle at top, rgba(255,255,255,0.8), transparent 60%)' }}
          />
          <div className="relative p-6 lg:p-8">
            <div className="flex flex-col gap-6 lg:flex-row lg:items-center lg:justify-between">
              <div className="max-w-xl space-y-3">
                <span className="inline-flex items-center gap-2 rounded-full bg-white/15 px-4 py-2 text-xs font-semibold uppercase tracking-wide">
                  <Sparkles className="h-4 w-4" />
                  Kreativní rozpočtář
                </span>
                <div className="space-y-2">
                  <h1 className="text-2xl font-bold leading-tight md:text-3xl">
                    Vytvořte nabídku, která klienta nadchne
                  </h1>
                  <p className="text-sm text-slate-200 md:text-base">
                    Projděte tři rychlé kroky – od základních údajů přes položky až po finální souhrn. V reálném čase uvidíte marži, top kategorie i připravené exporty.
                  </p>
                </div>
              </div>

              <div className="grid gap-4 sm:grid-cols-2">
                <div className="rounded-2xl border border-white/20 bg-white/10 p-4 backdrop-blur">
                  <div className="flex items-center justify-between text-xs uppercase tracking-wide text-slate-200">
                    Celkem pro klienta
                    <Wallet className="h-4 w-4 text-white" />
                  </div>
                  <p className="mt-3 text-xl font-semibold md:text-2xl">
                    {totals.clientTotal.toLocaleString('cs-CZ')} Kč
                  </p>
                  <p className="text-xs text-slate-200/80">bez DPH</p>
                </div>
                <div className="rounded-2xl border border-white/20 bg-white/10 p-4 backdrop-blur">
                  <div className="flex items-center justify-between text-xs uppercase tracking-wide text-slate-200">
                    Odhadovaný zisk
                    <PiggyBank className="h-4 w-4 text-white" />
                  </div>
                  <p className="mt-3 text-xl font-semibold md:text-2xl">
                    {totals.profit.toLocaleString('cs-CZ')} Kč
                  </p>
                  <p className="text-xs text-slate-200/80">{marginPercentage.toFixed(1)} % marže</p>
                </div>
              </div>
            </div>
          </div>
        </div>

        <div className="space-y-6 xl:space-y-8">
          <div className="space-y-6">
            <div className="relative overflow-hidden rounded-3xl bg-white shadow-xl ring-1 ring-gray-100">
            <div className="absolute inset-0 bg-gradient-to-br from-[#0a192f]/5 via-transparent to-transparent" />
            <div className="relative space-y-8 p-6 sm:p-8">
              <div className="flex flex-col gap-4 sm:flex-row sm:items-start sm:justify-between">
                <div className="space-y-2">
                  <p className="text-xs font-semibold uppercase tracking-wide text-[#0a192f]/80">
                    {budgetId ? 'Úprava rozpočtu' : 'Nový rozpočet'}
                  </p>
                  <h2 className="text-2xl font-bold text-[#0a192f] md:text-3xl">
                    {steps[currentStep].title}
                  </h2>
                  <p className="text-sm text-gray-600 md:text-base">{steps[currentStep].description}</p>
                </div>
                <div className="hidden sm:flex items-center gap-3 text-[10px] font-semibold uppercase tracking-widest text-gray-400">
                  {steps.map((step, index) => (
                    <div key={step.title} className="flex items-center gap-3">
                      <span
                        className={`flex h-8 w-8 items-center justify-center rounded-full border text-sm transition ${
                          index === currentStep
                            ? 'border-[#0a192f] bg-[#0a192f] text-white'
                            : index < currentStep
                              ? 'border-emerald-400 bg-emerald-400 text-white'
                              : 'border-gray-200 bg-gray-100 text-gray-400'
                        }`}
                      >
                        {index + 1}
                      </span>
                      {index < steps.length - 1 && <div className="h-px w-10 bg-gray-200" />}
                    </div>
                  ))}
                </div>
              </div>

              <div className="space-y-3">
                <div className="flex items-center gap-3 text-xs font-semibold uppercase tracking-wide text-gray-500 sm:hidden">
                  {steps.map((step, index) => (
                    <div key={step.title} className="flex flex-1 items-center gap-3">
                      <div
                        className={`flex h-8 w-8 items-center justify-center rounded-full border text-sm ${
                          index === currentStep
                            ? 'border-[#0a192f] bg-[#0a192f] text-white'
                            : index < currentStep
                              ? 'border-emerald-400 bg-emerald-400 text-white'
                              : 'border-gray-200 bg-gray-100 text-gray-400'
                        }`}
                      >
                        {index + 1}
                      </div>
                      {index < steps.length - 1 && <div className="h-px flex-1 bg-gray-200" />}
                    </div>
                  ))}
                </div>
                <div className="h-2 w-full overflow-hidden rounded-full bg-gray-100">
                  <div
                    className="h-full rounded-full bg-[#0a192f] transition-all"
                    style={{ width: `${formProgress}%` }}
                  />
                </div>
              </div>

              {stepErrors.length > 0 && (
                <div className="rounded-2xl border border-red-200 bg-red-50 p-4 text-sm text-red-700">
                  <div className="mb-2 flex items-center gap-2 font-semibold">
                    <Info className="h-4 w-4" />
                    Ještě dolaďte následující kroky
                  </div>
                  <ul className="list-disc space-y-1 pl-5">
                    {stepErrors.map((error) => (
                      <li key={error}>{error}</li>
                    ))}
                  </ul>
                </div>
              )}

              <form onSubmit={handleSubmit} className="space-y-8">
                {currentStep === 0 && (
                  <div className="space-y-6">
                    <div className="grid gap-5 md:grid-cols-2">
                      <div className="space-y-2">
                        <label className="text-sm font-medium text-gray-700">Název zakázky *</label>
                        <input
                          type="text"
                          value={budget.name || ''}
                          onChange={(e) => setBudget({ ...budget, name: e.target.value })}
                          placeholder="Např. Interiérový redesign kanceláří"
                          className="w-full rounded-xl border border-gray-200 px-4 py-3 text-sm shadow-sm focus:border-[#0a192f] focus:outline-none focus:ring-2 focus:ring-[#0a192f]/30"
                        />
                      </div>
                      <div className="space-y-2">
                        <label className="text-sm font-medium text-gray-700">Klient *</label>
                        <input
                          type="text"
                          value={budget.client_name || ''}
                          onChange={(e) => setBudget({ ...budget, client_name: e.target.value })}
                          placeholder="Jméno firmy nebo klienta"
                          className="w-full rounded-xl border border-gray-200 px-4 py-3 text-sm shadow-sm focus:border-[#0a192f] focus:outline-none focus:ring-2 focus:ring-[#0a192f]/30"
                        />
                      </div>
                    </div>

                    <div className="grid gap-5 md:grid-cols-2">
                      <div className="space-y-2">
                        <label className="text-sm font-medium text-gray-700">E-mail klienta</label>
                        <input
                          type="email"
                          value={budget.client_email || ''}
                          onChange={(e) => setBudget({ ...budget, client_email: e.target.value })}
                          placeholder="klient@email.cz"
                          className="w-full rounded-xl border border-gray-200 px-4 py-3 text-sm shadow-sm focus:border-[#0a192f] focus:outline-none focus:ring-2 focus:ring-[#0a192f]/30"
                        />
                      </div>
                      <div className="space-y-2">
                        <label className="text-sm font-medium text-gray-700">Kontaktní osoba</label>
                        <input
                          type="text"
                          value={budget.contact_person || ''}
                          onChange={(e) => setBudget({ ...budget, contact_person: e.target.value })}
                          placeholder="Kdo bude nabídku řešit"
                          className="w-full rounded-xl border border-gray-200 px-4 py-3 text-sm shadow-sm focus:border-[#0a192f] focus:outline-none focus:ring-2 focus:ring-[#0a192f]/30"
                        />
                      </div>
                    </div>

                    <div className="grid gap-5 md:grid-cols-2">
                      <div className="space-y-2">
                        <label className="text-sm font-medium text-gray-700">Projektový manažer</label>
                        <input
                          type="text"
                          value={budget.project_manager || ''}
                          onChange={(e) => setBudget({ ...budget, project_manager: e.target.value })}
                          placeholder="Kdo za tým drží projekt"
                          className="w-full rounded-xl border border-gray-200 px-4 py-3 text-sm shadow-sm focus:border-[#0a192f] focus:outline-none focus:ring-2 focus:ring-[#0a192f]/30"
                        />
                      </div>
                      <div className="space-y-2">
                        <label className="text-sm font-medium text-gray-700">E-mail manažera</label>
                        <input
                          type="email"
                          value={budget.manager_email || ''}
                          onChange={(e) => setBudget({ ...budget, manager_email: e.target.value })}
                          placeholder="manazer@firma.cz"
                          className="w-full rounded-xl border border-gray-200 px-4 py-3 text-sm shadow-sm focus:border-[#0a192f] focus:outline-none focus:ring-2 focus:ring-[#0a192f]/30"
                        />
                      </div>
                    </div>

                    <div className="rounded-2xl border border-dashed border-gray-300 bg-gray-50/80 p-5">
                      <div className="flex flex-col gap-3 sm:flex-row sm:items-center sm:justify-between">
                        <div>
                          <p className="text-sm font-semibold text-gray-700">Stav rozpočtu</p>
                          <p className="text-xs text-gray-500">Označte, v jaké fázi schvalování se nabídka nachází.</p>
                        </div>
                      </div>
                      <div className="mt-4 grid gap-2 sm:grid-cols-2 lg:grid-cols-4">
                        {statusOptions.map((option) => {
                          const isActive = budget.status === option.value;
                          return (
                            <button
                              key={option.value}
                              type="button"
                              onClick={() => setBudget({ ...budget, status: option.value })}
                              className={`rounded-xl border px-4 py-3 text-left text-sm transition ${
                                isActive
                                  ? 'border-[#0a192f] bg-white text-[#0a192f] shadow-sm'
                                  : 'border-transparent bg-white/60 text-gray-600 hover:border-[#0a192f]/40 hover:bg-white'
                              }`}
                            >
                              <div className="font-semibold">{option.label}</div>
                              <div className="text-xs text-gray-500">{option.hint}</div>
                            </button>
                          );
                        })}
                      </div>
                    </div>
                  </div>
                )}
                {currentStep === 1 && (
                  <div className="space-y-6">
                    <div className="flex flex-col gap-3 sm:flex-row sm:items-center sm:justify-between">
                      <div>
                        <h3 className="text-lg font-semibold text-[#0a192f]">Položky rozpočtu</h3>
                        <p className="text-sm text-gray-500">Rozepište jednotlivé položky tak, jak je uvidí klient i vaše interní náklady.</p>
                      </div>
                      <button
                        type="button"
                        onClick={addNewItem}
                        className="inline-flex items-center gap-2 rounded-xl border border-[#0a192f]/20 bg-white px-4 py-2 text-sm font-medium text-[#0a192f] shadow-sm transition hover:-translate-y-0.5 hover:border-[#0a192f]"
                      >
                        <Plus className="h-4 w-4" />
                        Přidat položku
                      </button>
                    </div>

<<<<<<< HEAD
                    <div className="rounded-2xl border border-gray-200 bg-gray-50 shadow-sm lg:bg-white">
=======
                    <div className="rounded-2xl border border-gray-200 bg-white shadow-sm">
>>>>>>> 4c279d4c
                      <div className="hidden overflow-x-auto lg:block">
                        <table className="w-full table-auto divide-y divide-gray-200 text-sm">
                          <thead className="bg-gray-50 text-xs font-semibold uppercase tracking-wide text-gray-500">
                            <tr>
                              <th className="px-4 py-3 text-left">#</th>
                              <th className="px-4 py-3 text-left">Kategorie</th>
                              <th className="px-4 py-3 text-left">Název položky</th>
                              <th className="px-4 py-3 text-left">Poznámka</th>
                              <th className="px-4 py-3 text-right">Počet</th>
                              <th className="px-4 py-3 text-left">Jednotka</th>
                              <th className="px-4 py-3 text-right">Cena / jednotka</th>
                              <th className="px-4 py-3 text-right">Celkem</th>
                              <th className="px-4 py-3 text-right text-gray-500">Interní počet</th>
                              <th className="px-4 py-3 text-right text-gray-500">Interní cena</th>
                              <th className="px-4 py-3 text-right text-gray-500">Interní celkem</th>
                              <th className="px-4 py-3 text-right text-emerald-600">Marže</th>
                              <th className="px-4 py-3 text-right">Akce</th>
                            </tr>
                          </thead>
                          <tbody className="divide-y divide-gray-100">
                            {items.length === 0 ? (
                              <tr>
                                <td colSpan={13} className="px-4 py-6 text-center text-sm text-gray-500">
                                  Přidejte první položku pomocí tlačítka „Přidat položku“.
                                </td>
                              </tr>
                            ) : (
                              items.map((item, index) => {
                                const totalPrice = item.total_price || 0;
                                const internalTotal = item.internal_total_price || 0;
                                const profitValue = item.profit || 0;
                                const profitColor =
                                  profitValue < 0
                                    ? 'text-red-600'
                                    : profitValue === 0
                                    ? 'text-gray-600'
                                    : 'text-emerald-600';

                                return (
                                  <tr key={index} className="align-top transition hover:bg-slate-50">
                                    <td className="px-4 py-3 text-sm font-medium text-gray-500">{index + 1}</td>
                                    <td className="px-4 py-3">
                                      <select
                                        value={item.category_id || ''}
                                        onChange={(e) => updateItem(index, 'category_id', e.target.value)}
                                        className="w-full rounded-lg border border-gray-200 px-3 py-2 text-sm focus:border-[#0a192f] focus:outline-none focus:ring-2 focus:ring-[#0a192f]/30 lg:min-w-[10rem]"
                                      >
                                        <option value="">Vyberte kategorii…</option>
                                        {categories.map((cat) => (
                                          <option key={cat.id} value={cat.id}>
                                            {cat.name}
                                          </option>
                                        ))}
                                      </select>
                                    </td>
                                    <td className="px-4 py-3">
                                      <input
                                        type="text"
                                        value={item.item_name || ''}
                                        onChange={(e) => updateItem(index, 'item_name', e.target.value)}
                                        placeholder={`Položka ${index + 1}`}
                                        className="w-full rounded-lg border border-gray-200 px-3 py-2 text-sm focus:border-[#0a192f] focus:outline-none focus:ring-2 focus:ring-[#0a192f]/30 lg:min-w-[14rem]"
                                      />
                                    </td>
                                    <td className="px-4 py-3">
                                      <textarea
                                        value={item.notes || ''}
                                        onChange={(e) => updateItem(index, 'notes', e.target.value)}
                                        rows={2}
                                        placeholder="Doplňující informace"
                                        className="w-full rounded-lg border border-gray-200 px-3 py-2 text-sm focus:border-[#0a192f] focus:outline-none focus:ring-2 focus:ring-[#0a192f]/30 lg:min-w-[16rem]"
                                      />
                                    </td>
                                    <td className="px-4 py-3">
                                      <input
                                        type="number"
                                        step="0.01"
                                        min="0"
                                        value={item.quantity ?? 0}
                                        onChange={(e) => updateItem(index, 'quantity', parseFloat(e.target.value) || 0)}
                                        className="w-full rounded-lg border border-gray-200 px-3 py-2 text-right text-sm focus:border-[#0a192f] focus:outline-none focus:ring-2 focus:ring-[#0a192f]/30"
                                      />
                                    </td>
                                    <td className="px-4 py-3">
                                      <input
                                        type="text"
                                        value={item.unit || ''}
                                        onChange={(e) => updateItem(index, 'unit', e.target.value)}
                                        className="w-full rounded-lg border border-gray-200 px-3 py-2 text-sm focus:border-[#0a192f] focus:outline-none focus:ring-2 focus:ring-[#0a192f]/30 lg:min-w-[6rem]"
                                      />
                                    </td>
                                    <td className="px-4 py-3">
                                      <input
                                        type="number"
                                        step="0.01"
                                        value={item.price_per_unit ?? 0}
                                        onChange={(e) => updateItem(index, 'price_per_unit', parseFloat(e.target.value) || 0)}
                                        className="w-full rounded-lg border border-gray-200 px-3 py-2 text-right text-sm focus:border-[#0a192f] focus:outline-none focus:ring-2 focus:ring-[#0a192f]/30"
                                      />
                                    </td>
                                    <td className="px-4 py-3">
                                      <div className="text-right font-semibold text-[#0a192f]">
                                        {totalPrice.toLocaleString('cs-CZ')} Kč
                                      </div>
                                    </td>
                                    <td className="px-4 py-3">
                                      <input
                                        type="number"
                                        step="0.01"
                                        min="0"
                                        value={item.internal_quantity ?? 0}
                                        onChange={(e) => updateItem(index, 'internal_quantity', parseFloat(e.target.value) || 0)}
                                        className="w-full rounded-lg border border-emerald-200 px-3 py-2 text-right text-sm focus:border-emerald-500 focus:outline-none focus:ring-2 focus:ring-emerald-500/30"
                                      />
                                    </td>
                                    <td className="px-4 py-3">
                                      <input
                                        type="number"
                                        step="0.01"
                                        value={item.internal_price_per_unit ?? 0}
                                        onChange={(e) => updateItem(index, 'internal_price_per_unit', parseFloat(e.target.value) || 0)}
                                        className="w-full rounded-lg border border-emerald-200 px-3 py-2 text-right text-sm focus:border-emerald-500 focus:outline-none focus:ring-2 focus:ring-emerald-500/30"
                                      />
                                    </td>
                                    <td className="px-4 py-3">
                                      <div className="text-right font-semibold text-emerald-600">
                                        {internalTotal.toLocaleString('cs-CZ')} Kč
                                      </div>
                                    </td>
                                    <td className="px-4 py-3">
                                      <div className={`text-right font-semibold ${profitColor}`}>
                                        {profitValue.toLocaleString('cs-CZ')} Kč
                                      </div>
                                    </td>
                                    <td className="px-4 py-3">
                                      <div className="flex justify-end">
                                        <button
                                          type="button"
                                          onClick={() => removeItem(index)}
                                          className="rounded-lg p-2 text-red-500 transition hover:bg-red-50"
                                          aria-label={`Smazat položku ${index + 1}`}
                                          title="Smazat položku"
                                        >
                                          <Trash2 className="h-4 w-4" />
                                        </button>
                                      </div>
                                    </td>
                                  </tr>
                                );
                              })
                            )}
                          </tbody>
                          <tfoot className="bg-[#0a192f]/5">
                            <tr>
                              <td colSpan={7} className="px-4 py-3 text-right text-sm font-semibold text-[#0a192f]">
                                Celkem pro klienta
                              </td>
                              <td className="px-4 py-3 text-right text-sm font-semibold text-[#0a192f]">
                                {totals.clientTotal.toLocaleString('cs-CZ')} Kč
                              </td>
                              <td colSpan={2} className="px-4 py-3 text-right text-sm font-semibold text-[#0a192f]">
                                Interní náklady
                              </td>
                              <td className="px-4 py-3 text-right text-sm font-semibold text-[#0a192f]">
                                {totals.internalTotal.toLocaleString('cs-CZ')} Kč
                              </td>
                              <td className="px-4 py-3 text-right text-sm font-semibold text-emerald-600">
                                {totals.profit.toLocaleString('cs-CZ')} Kč
                              </td>
                              <td className="px-4 py-3" />
                            </tr>
                          </tfoot>
                        </table>
                      </div>

<<<<<<< HEAD
                      <div className="space-y-4 bg-gray-50 p-4 lg:hidden">
=======
                      <div className="space-y-4 p-4 lg:hidden">
>>>>>>> 4c279d4c
                        {items.length === 0 ? (
                          <div className="rounded-xl border border-dashed border-gray-200 bg-gray-50 px-4 py-6 text-center text-sm text-gray-500">
                            Přidejte první položku pomocí tlačítka „Přidat položku“.
                          </div>
                        ) : (
                          items.map((item, index) => {
                            const totalPrice = item.total_price || 0;
                            const internalTotal = item.internal_total_price || 0;
                            const profitValue = item.profit || 0;
                            const profitColor =
                              profitValue < 0
                                ? 'text-red-600'
                                : profitValue === 0
                                ? 'text-gray-600'
                                : 'text-emerald-600';

                            return (
                              <div key={index} className="space-y-4 rounded-2xl border border-gray-200 p-4 shadow-sm">
                                <div className="flex items-start justify-between gap-3">
                                  <div>
                                    <p className="text-xs font-semibold uppercase tracking-wide text-[#0a192f]/70">
                                      Položka {index + 1}
                                    </p>
                                    <p className="text-base font-semibold text-[#0a192f]">
                                      {item.item_name?.trim() || 'Nepojmenovaná položka'}
                                    </p>
                                  </div>
                                  <button
                                    type="button"
                                    onClick={() => removeItem(index)}
                                    className="rounded-lg border border-red-100 p-2 text-red-500 transition hover:bg-red-50"
                                    aria-label={`Smazat položku ${index + 1}`}
                                    title="Smazat položku"
                                  >
                                    <Trash2 className="h-4 w-4" />
                                  </button>
                                </div>

                                <div className="grid gap-4">
                                  <div className="space-y-2">
                                    <label className="text-xs font-medium uppercase tracking-wide text-gray-500">Kategorie</label>
                                    <select
                                      value={item.category_id || ''}
                                      onChange={(e) => updateItem(index, 'category_id', e.target.value)}
                                      className="w-full rounded-lg border border-gray-200 px-3 py-2 text-sm focus:border-[#0a192f] focus:outline-none focus:ring-2 focus:ring-[#0a192f]/30"
                                    >
                                      <option value="">Vyberte kategorii…</option>
                                      {categories.map((cat) => (
                                        <option key={cat.id} value={cat.id}>
                                          {cat.name}
                                        </option>
                                      ))}
                                    </select>
                                  </div>

                                  <div className="space-y-2">
                                    <label className="text-xs font-medium uppercase tracking-wide text-gray-500">Název položky</label>
                                    <input
                                      type="text"
                                      value={item.item_name || ''}
                                      onChange={(e) => updateItem(index, 'item_name', e.target.value)}
                                      placeholder={`Položka ${index + 1}`}
                                      className="w-full rounded-lg border border-gray-200 px-3 py-2 text-sm focus:border-[#0a192f] focus:outline-none focus:ring-2 focus:ring-[#0a192f]/30"
                                    />
                                  </div>

                                  <div className="space-y-2">
                                    <label className="text-xs font-medium uppercase tracking-wide text-gray-500">Poznámka</label>
                                    <textarea
                                      value={item.notes || ''}
                                      onChange={(e) => updateItem(index, 'notes', e.target.value)}
                                      rows={3}
                                      placeholder="Doplňující informace"
                                      className="w-full rounded-lg border border-gray-200 px-3 py-2 text-sm focus:border-[#0a192f] focus:outline-none focus:ring-2 focus:ring-[#0a192f]/30"
                                    />
                                  </div>

                                  <div className="grid gap-4 sm:grid-cols-2">
                                    <div className="space-y-2">
                                      <label className="text-xs font-medium uppercase tracking-wide text-gray-500">Počet</label>
                                      <input
                                        type="number"
                                        step="0.01"
                                        min="0"
                                        value={item.quantity ?? 0}
                                        onChange={(e) => updateItem(index, 'quantity', parseFloat(e.target.value) || 0)}
                                        className="w-full rounded-lg border border-gray-200 px-3 py-2 text-right text-sm focus:border-[#0a192f] focus:outline-none focus:ring-2 focus:ring-[#0a192f]/30"
                                      />
                                    </div>
                                    <div className="space-y-2">
                                      <label className="text-xs font-medium uppercase tracking-wide text-gray-500">Jednotka</label>
                                      <input
                                        type="text"
                                        value={item.unit || ''}
                                        onChange={(e) => updateItem(index, 'unit', e.target.value)}
                                        className="w-full rounded-lg border border-gray-200 px-3 py-2 text-sm focus:border-[#0a192f] focus:outline-none focus:ring-2 focus:ring-[#0a192f]/30"
                                      />
                                    </div>
                                  </div>

                                  <div className="grid gap-4 sm:grid-cols-2">
                                    <div className="space-y-2">
                                      <label className="text-xs font-medium uppercase tracking-wide text-gray-500">Cena / jednotka</label>
                                      <input
                                        type="number"
                                        step="0.01"
                                        value={item.price_per_unit ?? 0}
                                        onChange={(e) => updateItem(index, 'price_per_unit', parseFloat(e.target.value) || 0)}
                                        className="w-full rounded-lg border border-gray-200 px-3 py-2 text-right text-sm focus:border-[#0a192f] focus:outline-none focus:ring-2 focus:ring-[#0a192f]/30"
                                      />
                                    </div>
                                    <div className="space-y-2">
                                      <label className="text-xs font-medium uppercase tracking-wide text-gray-500">Celkem pro klienta</label>
                                      <div className="rounded-lg border border-gray-200 bg-gray-50 px-3 py-2 text-right text-sm font-semibold text-[#0a192f]">
                                        {totalPrice.toLocaleString('cs-CZ')} Kč
                                      </div>
                                    </div>
                                  </div>

                                  <div className="grid gap-4 sm:grid-cols-3">
                                    <div className="space-y-2">
                                      <label className="text-xs font-medium uppercase tracking-wide text-gray-500">Interní počet</label>
                                      <input
                                        type="number"
                                        step="0.01"
                                        min="0"
                                        value={item.internal_quantity ?? 0}
                                        onChange={(e) => updateItem(index, 'internal_quantity', parseFloat(e.target.value) || 0)}
                                        className="w-full rounded-lg border border-emerald-200 px-3 py-2 text-right text-sm focus:border-emerald-500 focus:outline-none focus:ring-2 focus:ring-emerald-500/30"
                                      />
                                    </div>
                                    <div className="space-y-2">
                                      <label className="text-xs font-medium uppercase tracking-wide text-gray-500">Interní cena</label>
                                      <input
                                        type="number"
                                        step="0.01"
                                        value={item.internal_price_per_unit ?? 0}
                                        onChange={(e) =>
                                          updateItem(index, 'internal_price_per_unit', parseFloat(e.target.value) || 0)
                                        }
                                        className="w-full rounded-lg border border-emerald-200 px-3 py-2 text-right text-sm focus:border-emerald-500 focus:outline-none focus:ring-2 focus:ring-emerald-500/30"
                                      />
                                    </div>
                                    <div className="space-y-2">
                                      <label className="text-xs font-medium uppercase tracking-wide text-gray-500">Interní celkem</label>
                                      <div className="rounded-lg border border-emerald-200 bg-emerald-50 px-3 py-2 text-right text-sm font-semibold text-emerald-600">
                                        {internalTotal.toLocaleString('cs-CZ')} Kč
                                      </div>
                                    </div>
                                  </div>

                                  <div className="flex flex-col gap-2 sm:flex-row sm:items-center sm:justify-between">
                                    <span className="text-xs font-medium uppercase tracking-wide text-gray-500">Marže</span>
                                    <span className={`text-base font-semibold ${profitColor}`}>
                                      {profitValue.toLocaleString('cs-CZ')} Kč
                                    </span>
                                  </div>
                                </div>
                              </div>
                            );
                          })
                        )}

                        {items.length > 0 && (
                          <div className="space-y-3 rounded-2xl border border-gray-100 bg-gray-50 p-4">
                            <div className="flex items-center justify-between text-sm font-semibold text-[#0a192f]">
                              <span>Celkem pro klienta</span>
                              <span>{totals.clientTotal.toLocaleString('cs-CZ')} Kč</span>
                            </div>
                            <div className="flex items-center justify-between text-sm font-semibold text-[#0a192f]">
                              <span>Interní náklady</span>
                              <span>{totals.internalTotal.toLocaleString('cs-CZ')} Kč</span>
                            </div>
                            <div className="flex items-center justify-between text-sm font-semibold text-emerald-600">
                              <span>Marže</span>
                              <span>{totals.profit.toLocaleString('cs-CZ')} Kč</span>
                            </div>
                          </div>
                        )}
                      </div>
                    </div>
                  </div>
                )}

                {currentStep === 2 && (
                  <div className="space-y-6">
                    <div className="grid gap-4 md:grid-cols-3">
                      <div className="rounded-2xl border border-gray-200 bg-white p-5 shadow-sm">
                        <div className="flex items-center justify-between text-xs font-semibold uppercase tracking-wide text-gray-500">
                          Celkem pro klienta
                          <Wallet className="h-4 w-4 text-[#0a192f]" />
                        </div>
                        <p className="mt-3 text-2xl font-semibold text-[#0a192f]">
                          {totals.clientTotal.toLocaleString('cs-CZ')} Kč
                        </p>
                        <p className="text-xs text-gray-500">bez DPH</p>
                      </div>
                      <div className="rounded-2xl border border-gray-200 bg-white p-5 shadow-sm">
                        <div className="flex items-center justify-between text-xs font-semibold uppercase tracking-wide text-gray-500">
                          Interní náklady
                          <PiggyBank className="h-4 w-4 text-[#0a192f]" />
                        </div>
                        <p className="mt-3 text-2xl font-semibold text-[#0a192f]">
                          {totals.internalTotal.toLocaleString('cs-CZ')} Kč
                        </p>
                        <p className="text-xs text-gray-500">včetně interních zdrojů</p>
                      </div>
                      <div className="rounded-2xl border border-gray-200 bg-white p-5 shadow-sm">
                        <div className="flex items-center justify-between text-xs font-semibold uppercase tracking-wide text-gray-500">
                          Marže
                          <Target className="h-4 w-4 text-[#0a192f]" />
                        </div>
                        <p className="mt-3 text-2xl font-semibold text-[#0a192f]">
                          {totals.profit.toLocaleString('cs-CZ')} Kč
                        </p>
                        <p className="text-xs text-gray-500">{marginPercentage.toFixed(1)} % z nabídky</p>
                      </div>
                    </div>

                    <div className="grid gap-5 lg:grid-cols-2">
                      <div className="rounded-2xl border border-gray-200 bg-white p-6 shadow-sm">
                        <div className="flex items-center gap-3">
                          <div className="rounded-full bg-[#0a192f]/10 p-2 text-[#0a192f]">
                            <FileSpreadsheet className="h-5 w-5" />
                          </div>
                          <div>
                            <p className="text-sm font-semibold text-[#0a192f]">Podklady pro klienta</p>
                            <p className="text-xs text-gray-500">Předpokládaná částka s 21 % DPH a rychlý přehled.</p>
                          </div>
                        </div>
                        <div className="mt-4 rounded-2xl bg-gray-50 p-4">
                          <div className="text-xs font-semibold uppercase tracking-wide text-gray-500">S DPH</div>
                          <div className="text-2xl font-bold text-[#0a192f]">
                            {projectedVatTotal.toLocaleString('cs-CZ')} Kč
                          </div>
                          <p className="text-xs text-gray-500">včetně 21 % DPH</p>
                        </div>
                        <ul className="mt-4 space-y-2 text-sm text-gray-600">
                          <li>• Přidejte krycí dopis s přehledem klíčových bodů.</li>
                          <li>• Zkontrolujte, zda souhlasí kontaktní osoby a e-maily.</li>
                          <li>• Přiložte případné reference nebo moodboard.</li>
                        </ul>
                      </div>

                      <div className="rounded-2xl border border-dashed border-[#0a192f]/30 bg-[#0a192f]/5 p-6 shadow-inner">
                        <div className="flex items-start gap-3">
                          <Sparkles className="h-5 w-5 text-[#0a192f]" />
                          <div className="space-y-2">
                            <p className="text-sm font-semibold text-[#0a192f]">Nezapomeňte na další kroky</p>
                            <p className="text-sm text-[#0a192f]/80">
                              Po uložení můžete rovnou odeslat klientovi nebo sdílet v týmu. Exporty jsou dostupné po uložení rozpočtu.
                            </p>
                          </div>
                        </div>
                        <div className="mt-4 grid gap-3 sm:grid-cols-2">
                          <div className="rounded-xl bg-white/80 p-3 text-sm text-gray-600 shadow-sm">
                            <p className="font-semibold text-[#0a192f]">Položek</p>
                            <p>{items.length}</p>
                          </div>
                          <div className="rounded-xl bg-white/80 p-3 text-sm text-gray-600 shadow-sm">
                            <p className="font-semibold text-[#0a192f]">Průměrná položka</p>
                            <p>{averageItemValue.toLocaleString('cs-CZ')} Kč</p>
                          </div>
                        </div>
                      </div>
                    </div>
                  </div>
                )}

                <div className="flex flex-col gap-3 border-t border-gray-100 pt-6 sm:flex-row sm:items-center sm:justify-between">
                  <div className="text-sm text-gray-500">
                    {currentStep === 0 && 'Krok 1 ze 3 – základní informace o zakázce'}
                    {currentStep === 1 && 'Krok 2 ze 3 – rozepište položky a náklady'}
                    {currentStep === 2 && 'Poslední krok – uložte a vyexportujte rozpočet'}
                  </div>
                  <div className="flex flex-wrap gap-3">
                    {currentStep > 0 && (
                      <button
                        type="button"
                        onClick={handlePreviousStep}
                        className="inline-flex items-center gap-2 rounded-xl border border-gray-200 bg-white px-4 py-2 text-sm font-medium text-gray-600 transition hover:bg-gray-100"
                      >
                        <ArrowLeft className="h-4 w-4" />
                        Zpět
                      </button>
                    )}

                    {currentStep === steps.length - 1 && (
                      <>
                        <button
                          type="button"
                          onClick={() => exportToExcel(false)}
                          disabled={!budgetId}
                          className={`inline-flex items-center gap-2 rounded-xl border border-[#0a192f]/20 px-4 py-2 text-sm font-medium transition ${
                            budgetId
                              ? 'bg-white text-[#0a192f] hover:border-[#0a192f] hover:bg-white shadow-sm'
                              : 'cursor-not-allowed bg-gray-100 text-gray-400'
                          }`}
                        >
                          <FileSpreadsheet className="h-4 w-4" />
                          Excel pro klienta
                        </button>
                        <button
                          type="button"
                          onClick={() => exportToExcel(true)}
                          disabled={!budgetId}
                          className={`inline-flex items-center gap-2 rounded-xl border border-[#0a192f]/20 px-4 py-2 text-sm font-medium transition ${
                            budgetId
                              ? 'bg-white text-[#0a192f] hover:border-[#0a192f] hover:bg-white shadow-sm'
                              : 'cursor-not-allowed bg-gray-100 text-gray-400'
                          }`}
                        >
                          <FileSpreadsheet className="h-4 w-4" />
                          Excel interní
                        </button>
                      </>
                    )}

                    <button
                      type="submit"
                      className="inline-flex items-center gap-2 rounded-xl bg-[#0a192f] px-5 py-2.5 text-sm font-semibold text-white shadow-lg shadow-[#0a192f]/20 transition hover:-translate-y-0.5 hover:bg-[#0c2548] disabled:opacity-60"
                      disabled={saving}
                    >
                      {currentStep === steps.length - 1 ? (
                        <>
                          <Save className="h-4 w-4" />
                          {saving ? 'Ukládám…' : budgetId ? 'Aktualizovat rozpočet' : 'Dokončit rozpočet'}
                        </>
                      ) : (
                        <>
                          Pokračovat
                          <ArrowRight className="h-4 w-4" />
                        </>
                      )}
                    </button>
                  </div>
                </div>
              </form>
            </div>
          </div>
        </div>
        </div>
      </div>
      <aside className="mt-8 w-full space-y-6 xl:mt-0 xl:w-auto xl:max-w-sm xl:space-y-8 xl:sticky xl:top-24">
        <div className="rounded-3xl border border-gray-100 bg-white p-6 shadow-sm">
          <div className="flex items-center gap-3">
            <div className="rounded-full bg-[#0a192f]/10 p-2 text-[#0a192f]">
              <BarChart3 className="h-5 w-5" />
            </div>
            <div>
              <p className="text-sm font-semibold text-[#0a192f]">Živý přehled</p>
              <p className="text-xs text-gray-500">Aktualizuje se podle vyplněných dat.</p>
            </div>
          </div>
          <div className="mt-5 space-y-4 text-sm">
            <div>
              <div className="flex items-center justify-between text-gray-600">
                <span>Počet položek</span>
                <span className="font-semibold text-[#0a192f]">{items.length}</span>
              </div>
              <div className="mt-2 h-2 rounded-full bg-gray-100">
                <div
                  className="h-full rounded-full bg-[#0a192f]"
                  style={{ width: `${Math.min(items.length * 20, 100)}%` }}
                />
              </div>
            </div>
            <div>
              <div className="flex items-center justify-between text-gray-600">
                <span>Průměrná položka</span>
                <span className="font-semibold text-[#0a192f]">
                  {averageItemValue.toLocaleString('cs-CZ', { maximumFractionDigits: 0 })} Kč
                </span>
              </div>
            </div>
            <div>
              <div className="flex items-center justify-between text-gray-600">
                <span>Marže</span>
                <span
                  className={`font-semibold ${
                    marginPercentage >= 20 ? 'text-emerald-600' : 'text-amber-600'
                  }`}
                >
                  {marginPercentage.toFixed(1)} %
                </span>
              </div>
              <div className="mt-2 h-2 rounded-full bg-gray-100">
                <div
                  className={`h-full rounded-full ${
                    marginPercentage >= 20 ? 'bg-emerald-500' : 'bg-amber-500'
                  }`}
                  style={{ width: `${Math.min(Math.max(marginPercentage, 0), 100)}%` }}
                />
              </div>
            </div>
          </div>
        </div>

        {categoryBreakdown.length > 0 && (
          <div className="rounded-3xl border border-gray-100 bg-white p-6 shadow-sm">
            <div className="flex items-center gap-3">
              <div className="rounded-full bg-[#0a192f]/10 p-2 text-[#0a192f]">
                <Layers className="h-5 w-5" />
              </div>
              <div>
                <p className="text-sm font-semibold text-[#0a192f]">Top kategorie</p>
                <p className="text-xs text-gray-500">Kde leží největší část rozpočtu.</p>
              </div>
            </div>
            <ul className="mt-4 space-y-3 text-sm text-gray-600">
              {categoryBreakdown.map((category) => (
                <li key={category.name} className="flex items-center justify-between">
                  <span>{category.name}</span>
                  <span className="font-semibold text-[#0a192f]">
                    {category.total.toLocaleString('cs-CZ')} Kč
                  </span>
                </li>
              ))}
            </ul>
          </div>
        )}

      </aside>
    </div>
  );
}<|MERGE_RESOLUTION|>--- conflicted
+++ resolved
@@ -769,11 +769,8 @@
                       </button>
                     </div>
 
-<<<<<<< HEAD
                     <div className="rounded-2xl border border-gray-200 bg-gray-50 shadow-sm lg:bg-white">
-=======
-                    <div className="rounded-2xl border border-gray-200 bg-white shadow-sm">
->>>>>>> 4c279d4c
+
                       <div className="hidden overflow-x-auto lg:block">
                         <table className="w-full table-auto divide-y divide-gray-200 text-sm">
                           <thead className="bg-gray-50 text-xs font-semibold uppercase tracking-wide text-gray-500">
@@ -949,11 +946,8 @@
                         </table>
                       </div>
 
-<<<<<<< HEAD
                       <div className="space-y-4 bg-gray-50 p-4 lg:hidden">
-=======
-                      <div className="space-y-4 p-4 lg:hidden">
->>>>>>> 4c279d4c
+
                         {items.length === 0 ? (
                           <div className="rounded-xl border border-dashed border-gray-200 bg-gray-50 px-4 py-6 text-center text-sm text-gray-500">
                             Přidejte první položku pomocí tlačítka „Přidat položku“.
