import { useState, useEffect, useMemo, useRef } from 'react';
import {
  ArrowLeft,
  ArrowRight,
  Plus,
  Trash2,
  Save,
  Sparkles,
  Wallet,
  PiggyBank,
  Layers,
  BarChart3,
  Target,
  FileSpreadsheet,
  Info,
<<<<<<< HEAD
  Archive,
  ArchiveRestore
=======
  Loader2,
  X
>>>>>>> 05d16c50
} from 'lucide-react';
import { supabase } from '../lib/supabase';
import { Budget, BudgetItem, Category } from '../types/database';
import * as XLSX from 'xlsx';
import { ensureUserOrganization } from '../lib/organization';
import { isValidUuid } from '../lib/uuid';

interface BudgetEditorProps {
  budgetId: string | null;
  onBack: () => void;
  onSaved: () => void;
  activeOrganizationId: string | null;
}

export default function BudgetEditor({ budgetId, onBack, onSaved, activeOrganizationId }: BudgetEditorProps) {
  const [budget, setBudget] = useState<Partial<Budget>>({
    name: '',
    client_name: '',
    status: 'draft',
    archived: false,
    archived_at: null
  });
  const [items, setItems] = useState<Partial<BudgetItem>[]>([]);
  const [categories, setCategories] = useState<Category[]>([]);
  const [loading, setLoading] = useState(false);
  const [saving, setSaving] = useState(false);
  const [archiveLoading, setArchiveLoading] = useState(false);
  const [currentStep, setCurrentStep] = useState(0);
  const [stepErrors, setStepErrors] = useState<string[]>([]);
  const [organizationId, setOrganizationId] = useState<string | null>(null);
  const [showCategoryManager, setShowCategoryManager] = useState(false);
  const [newCategoryName, setNewCategoryName] = useState('');
  const [editingCategoryId, setEditingCategoryId] = useState<string | null>(null);
  const [editingCategoryName, setEditingCategoryName] = useState('');
  const [categoryManagerError, setCategoryManagerError] = useState<string | null>(null);
  const [categorySavingId, setCategorySavingId] = useState<string | 'new' | null>(null);
  const categoriesLoadedRef = useRef(false);

  const statusOptions: { value: Budget['status']; label: string; hint: string }[] = [
    { value: 'draft', label: 'Koncept', hint: 'Pracovní verze pro interní ladění' },
    { value: 'sent', label: 'Odesláno', hint: 'Posláno klientovi ke schválení' },
    { value: 'approved', label: 'Schváleno', hint: 'Klient odsouhlasil nabídku' },
    { value: 'rejected', label: 'Zamítnuto', hint: 'Vyžaduje úpravy nebo revizi' }
  ];

  const NOTES_METADATA_PREFIX = '__budget_meta__:';

  const decodeItemNotes = (rawNotes?: string | null) => {
    if (!rawNotes) {
      return { text: '', isCost: false };
    }

    if (rawNotes.startsWith(NOTES_METADATA_PREFIX)) {
      try {
        const parsed = JSON.parse(rawNotes.slice(NOTES_METADATA_PREFIX.length));
        return {
          text: typeof parsed?.note === 'string' ? parsed.note : '',
          isCost: Boolean(parsed?.isCost)
        };
      } catch (error) {
        console.warn('Failed to parse budget item metadata, falling back to raw notes.', error);
      }
    }

    return { text: rawNotes, isCost: false };
  };

  const encodeItemNotes = (noteText: string | undefined, isCost: boolean | undefined) => {
    const sanitizedNote = noteText || '';

    if (!isCost) {
      return sanitizedNote;
    }

    const payload = { note: sanitizedNote, isCost: true };
    return `${NOTES_METADATA_PREFIX}${JSON.stringify(payload)}`;
  };

  const createEmptyItem = (orderIndex: number): Partial<BudgetItem> => ({
    item_name: '',
    unit: 'ks',
    quantity: 1,
    price_per_unit: 0,
    total_price: 0,
    notes: '',
    internal_price_per_unit: 0,
    internal_quantity: 1,
    internal_total_price: 0,
    profit: 0,
    order_index: orderIndex,
    is_cost: false
  });

  useEffect(() => {
    const fetchOrganization = async () => {
      const {
        data: { user }
      } = await supabase.auth.getUser();

      if (!user) {
        setOrganizationId(null);
        setCategories([]);
        return;
      }

      const orgId = await ensureUserOrganization(user.id, activeOrganizationId);
      setOrganizationId(orgId);
    };

    fetchOrganization();
  }, [activeOrganizationId]);

  useEffect(() => {
    if (!organizationId) return;
    loadCategories();
  }, [organizationId]);

  useEffect(() => {
    if (budgetId && isValidUuid(budgetId)) {
      loadBudget(budgetId);
    } else {
      setBudget({ name: '', client_name: '', status: 'draft', archived: false, archived_at: null });
      setItems([createEmptyItem(0)]);
    }
    setCurrentStep(0);
    setStepErrors([]);
  }, [budgetId]);

  const loadCategories = async () => {
    if (!organizationId) return;
    const { data } = await supabase
      .from('categories')
      .select('*')
      .eq('organization_id', organizationId)
      .order('name');
    setCategories(data || []);
    categoriesLoadedRef.current = true;
  };

  useEffect(() => {
    if (!categoriesLoadedRef.current) return;

    setItems((prevItems) => {
      let hasChanged = false;
      const normalized = prevItems.map((item) => {
        if (item.category_id && !categories.some((cat) => cat.id === item.category_id)) {
          hasChanged = true;
          return { ...item, category_id: '' };
        }
        return item;
      });

      return hasChanged ? normalized : prevItems;
    });
  }, [categories]);

  const loadBudget = async (id: string) => {
    setLoading(true);

    try {
      const { data: budgetData } = await supabase
        .from('budgets')
        .select('*')
        .eq('id', id)
        .single();

      const { data: itemsData } = await supabase
        .from('budget_items')
        .select('*')
        .eq('budget_id', id)
        .order('order_index');

      if (budgetData) {
        setBudget({
          ...budgetData,
          archived: budgetData.archived ?? false,
          archived_at: budgetData.archived_at ?? null
        });
      }
      if (itemsData && itemsData.length > 0) {
        setItems(
          itemsData.map((item, index) => {
            const { text: decodedNote, isCost } = decodeItemNotes(item.notes);

            return {
              ...item,
              notes: decodedNote,
              order_index: index,
              is_cost: item.is_cost ?? isCost
            };
          })
        );
      } else {
        setItems([createEmptyItem(0)]);
      }
    } catch (error) {
      console.error('Error loading budget:', error);
    } finally {
      setLoading(false);
    }
  };

  const addNewItem = () => {
    setItems((prev) => [...prev, createEmptyItem(prev.length)]);
  };

  const handleArchiveToggle = async () => {
    if (!budgetId) return;

    try {
      setArchiveLoading(true);
      const shouldArchive = !budget.archived;
      const archivedAtValue = shouldArchive ? new Date().toISOString() : null;

      const { error } = await supabase
        .from('budgets')
        .update({
          archived: shouldArchive,
          archived_at: archivedAtValue,
          updated_at: new Date().toISOString()
        })
        .eq('id', budgetId);

      if (error) throw error;

      setBudget((prev) => ({
        ...prev,
        archived: shouldArchive,
        archived_at: archivedAtValue
      }));

      onSaved();
    } catch (error) {
      console.error('Error toggling budget archive state:', error);
      alert('Archivaci rozpočtu se nepodařilo změnit. Zkuste to prosím znovu.');
    } finally {
      setArchiveLoading(false);
    }
  };

  type EditableField =
    | 'category_id'
    | 'item_name'
    | 'notes'
    | 'quantity'
    | 'unit'
    | 'price_per_unit'
    | 'internal_quantity'
    | 'internal_price_per_unit'
    | 'is_cost';

  const updateItem = (index: number, field: EditableField, value: string | number | boolean) => {
    setItems((prev) => {
      const newItems = [...prev];
      const item = { ...newItems[index] };

      switch (field) {
        case 'category_id':
          item.category_id = typeof value === 'string' ? value : '';
          break;
        case 'item_name':
          item.item_name = typeof value === 'string' ? value : '';
          break;
        case 'notes':
          item.notes = typeof value === 'string' ? value : '';
          break;
        case 'unit':
          item.unit = typeof value === 'string' ? value : '';
          break;
        case 'quantity':
          item.quantity = typeof value === 'number' ? value : Number(value) || 0;
          break;
        case 'price_per_unit':
          item.price_per_unit = typeof value === 'number' ? value : Number(value) || 0;
          break;
        case 'internal_quantity':
          item.internal_quantity = typeof value === 'number' ? value : Number(value) || 0;
          break;
        case 'internal_price_per_unit':
          item.internal_price_per_unit = typeof value === 'number' ? value : Number(value) || 0;
          break;
        case 'is_cost':
          item.is_cost = Boolean(value);
          break;
      }

      if (field === 'quantity') {
        item.internal_quantity = Number(value) || 0;
      }

      if (!item.is_cost && field === 'internal_quantity') {
        item.internal_quantity = Number(value) || 0;
      }

      if (!item.is_cost && field === 'internal_price_per_unit') {
        item.internal_price_per_unit = Number(value) || 0;
      }

      if (item.is_cost) {
        item.internal_quantity = Number(item.quantity) || 0;
        item.internal_price_per_unit = Number(item.price_per_unit) || 0;
      }

      const quantity = Number(item.quantity) || 0;
      const pricePerUnit = Number(item.price_per_unit) || 0;
      item.total_price = quantity * pricePerUnit;

      const internalQuantity = Number(item.internal_quantity) || 0;
      const internalPrice = Number(item.internal_price_per_unit) || 0;
      item.internal_total_price = internalQuantity * internalPrice;

      item.profit = (item.total_price || 0) - (item.internal_total_price || 0);

      newItems[index] = item;
      return newItems;
    });
  };

  const removeItem = (index: number) => {
    setItems((prev) => {
      const filtered = prev.filter((_, i) => i !== index);
      const normalized = filtered.map((item, orderIndex) => ({ ...item, order_index: orderIndex }));

      if (normalized.length === 0) {
        return [createEmptyItem(0)];
      }

      return normalized;
    });
  };

  const saveBudget = async () => {
    setSaving(true);

    try {
      const {
        data: { user }
      } = await supabase.auth.getUser();
      if (!user) throw new Error('Not authenticated');

      let currentBudgetId = budgetId;

      if (!organizationId) {
        throw new Error('Není vybrána žádná organizace');
      }

      const orgId = organizationId;

      if (!budgetId) {
        const { data: newBudget, error: budgetError } = await supabase
          .from('budgets')
          .insert({
            ...budget,
            user_id: user.id,
            organization_id: organizationId
          })
          .select()
          .single();

        if (budgetError) throw budgetError;
        currentBudgetId = newBudget.id;
      } else {
        const { error: updateError } = await supabase
          .from('budgets')
          .update({
            ...budget,
            updated_at: new Date().toISOString(),
            organization_id: organizationId
          })
          .eq('id', budgetId);

        if (updateError) throw updateError;
      }

      if (currentBudgetId) {
        await supabase.from('budget_items').delete().eq('budget_id', currentBudgetId);

        const itemsToInsert = items.map((item, index) => {
          const { is_cost, notes, ...rest } = item;
          const payload: Partial<BudgetItem> & {
            budget_id: string;
            order_index: number;
            notes?: string;
          } = {
            ...rest,
            budget_id: currentBudgetId,
            order_index: index,
            notes: encodeItemNotes(notes, is_cost)
          };

          return payload;
        });

        const { error: itemsError } = await supabase.from('budget_items').insert(itemsToInsert);

        if (itemsError) {
          throw itemsError;
        }


        const expenseCandidates = items.filter(
          (item) => item.is_cost || (item.price_per_unit || 0) < 0
        );

        if (expenseCandidates.length > 0) {
          const expensesToCreate = expenseCandidates.map((item) => ({
            name: item.item_name || 'Náklad z rozpočtu',
            amount: item.is_cost
              ? Math.abs(item.internal_total_price || 0)
              : Math.abs(item.total_price || 0),
            date: new Date().toISOString().split('T')[0],
            category_id: item.category_id,
            budget_id: currentBudgetId,
            notes: `Automaticky vytvořeno z rozpočtu: ${budget.name}. ${item.notes || ''}`,
            user_id: user.id,
            organization_id: orgId,
            is_recurring: false,
            is_billable: false,
            is_billed: false
          }));

          const { error: expensesError } = await supabase
            .from('expenses')
            .insert(expensesToCreate);

          if (expensesError) {
            console.error('Error creating expenses:', expensesError);
          }
        }
      }

      onSaved();
      onBack();
      return true;
    } catch (error) {
      console.error('Error saving budget:', error);
      alert('Chyba při ukládání rozpočtu');
      return false;
    } finally {
      setSaving(false);
    }
  };

  const resetCategoryManagerState = () => {
    setNewCategoryName('');
    setEditingCategoryId(null);
    setEditingCategoryName('');
    setCategoryManagerError(null);
    setCategorySavingId(null);
  };

  const handleCreateCategory = async (event: React.FormEvent) => {
    event.preventDefault();

    const trimmedName = newCategoryName.trim();
    if (!trimmedName) {
      setCategoryManagerError('Název kategorie nemůže být prázdný.');
      return;
    }

    if (!organizationId) {
      setCategoryManagerError('Kategorie lze vytvářet pouze v rámci organizace.');
      return;
    }

    try {
      setCategorySavingId('new');
      setCategoryManagerError(null);

      const {
        data: { user }
      } = await supabase.auth.getUser();

      if (!user) {
        throw new Error('Uživatel není přihlášen.');
      }

      const { error } = await supabase.from('categories').insert({
        name: trimmedName,
        user_id: user.id,
        organization_id: organizationId
      });

      if (error) throw error;

      setNewCategoryName('');
      await loadCategories();
    } catch (error) {
      console.error('Error creating category:', error);
      setCategoryManagerError('Nepodařilo se vytvořit kategorii. Zkuste to prosím znovu.');
    } finally {
      setCategorySavingId(null);
    }
  };

  const startEditingCategory = (categoryId: string, currentName: string) => {
    setEditingCategoryId(categoryId);
    setEditingCategoryName(currentName);
    setCategoryManagerError(null);
  };

  const handleUpdateCategory = async () => {
    if (!editingCategoryId) return;

    const trimmedName = editingCategoryName.trim();
    if (!trimmedName) {
      setCategoryManagerError('Název kategorie nemůže být prázdný.');
      return;
    }

    try {
      setCategorySavingId(editingCategoryId);
      setCategoryManagerError(null);

      const { error } = await supabase
        .from('categories')
        .update({ name: trimmedName })
        .eq('id', editingCategoryId);

      if (error) throw error;

      setEditingCategoryId(null);
      setEditingCategoryName('');
      await loadCategories();
    } catch (error) {
      console.error('Error updating category:', error);
      setCategoryManagerError('Úprava kategorie se nezdařila. Zkuste to prosím znovu.');
    } finally {
      setCategorySavingId(null);
    }
  };

  const handleDeleteCategory = async (categoryId: string) => {
    if (!confirm('Opravdu chcete tuto kategorii smazat? Položky s ní spojené zůstanou bez kategorie.')) {
      return;
    }

    try {
      setCategorySavingId(categoryId);
      setCategoryManagerError(null);

      const { error } = await supabase.from('categories').delete().eq('id', categoryId);

      if (error) throw error;

      if (editingCategoryId === categoryId) {
        setEditingCategoryId(null);
        setEditingCategoryName('');
      }

      await loadCategories();
    } catch (error) {
      console.error('Error deleting category:', error);
      setCategoryManagerError('Smazání kategorie se nezdařilo. Zkuste to prosím znovu.');
    } finally {
      setCategorySavingId(null);
    }
  };

  const exportToExcel = (includeInternal: boolean) => {
    const fileName = includeInternal
      ? `${budget.name || 'Rozpocet'}_kompletni.xlsx`
      : `${budget.name || 'Rozpocet'}_klient.xlsx`;

    const worksheetData: any[] = [
      ['Klient', budget.client_name || '', '', 'E-mail', budget.client_email || '', '', 'Projektový manažer', budget.project_manager || ''],
      ['Projekt', budget.name || '', '', 'Datum zahájení', new Date().toLocaleDateString('cs-CZ'), '', 'E-mail', budget.manager_email || ''],
      ['Typ projektu', '', '', 'Datum ukončení', '', '', '', ''],
      []
    ];

    worksheetData.push([]);
    worksheetData.push(['', '', '', '', '', 'Rozpočet', '', '']);

    const headers = ['Kategorie', 'Položka', 'Jednotka', 'Počet', 'Kč / jednotka', 'Kč celkem bez DPH', '', 'Poznámka'];
    worksheetData.push(headers);

    items.forEach((item) => {
      const category = categories.find((c) => c.id === item.category_id);
      const row = [
        category?.name || '',
        item.item_name || '',
        item.unit || '',
        item.quantity || 0,
        `${(item.price_per_unit || 0).toFixed(2)} Kč`,
        `${(item.total_price || 0).toFixed(2)} Kč`,
        '',
        item.notes || ''
      ];

      worksheetData.push(row);
    });

    worksheetData.push([]);
    worksheetData.push(['Celkem k fakturaci bez DPH', '', '', '', '', `${totals.clientTotal.toFixed(2)} Kč`]);
    worksheetData.push(['Celkem k fakturaci s DPH', '0,00%', '', '', '', `${totals.clientTotal.toFixed(2)} Kč`]);

    const worksheet = XLSX.utils.aoa_to_sheet(worksheetData);
    const workbook = XLSX.utils.book_new();
    XLSX.utils.book_append_sheet(workbook, worksheet, 'Rozpočet');

    worksheet['!cols'] = [
      { wch: 18 },
      { wch: 35 },
      { wch: 10 },
      { wch: 8 },
      { wch: 14 },
      { wch: 18 },
      { wch: 3 },
      { wch: 40 }
    ];

    const range = XLSX.utils.decode_range(worksheet['!ref'] || 'A1');
    for (let R = 0; R <= range.e.r; R++) {
      for (let C = 0; C <= range.e.c; C++) {
        const cellRef = XLSX.utils.encode_cell({ r: R, c: C });
        if (!worksheet[cellRef]) continue;

        if (!worksheet[cellRef].s) worksheet[cellRef].s = {};

        if (R <= 2) {
          worksheet[cellRef].s = {
            font: { bold: true },
            fill: { fgColor: { rgb: 'E8F4F8' } },
            border: {
              top: { style: 'thin' },
              bottom: { style: 'thin' },
              left: { style: 'thin' },
              right: { style: 'thin' }
            }
          };
        }

        if (R === 5) {
          worksheet[cellRef].s = {
            font: { color: { rgb: 'FFFFFF' }, bold: true, sz: 14 },
            fill: { fgColor: { rgb: '1F4E78' } },
            alignment: { horizontal: 'center' }
          };
        }

        if (R === 6) {
          worksheet[cellRef].s = {
            font: { color: { rgb: 'FFFFFF' }, bold: true },
            fill: { fgColor: { rgb: '1F4E78' } },
            border: {
              top: { style: 'thin' },
              bottom: { style: 'thin' },
              left: { style: 'thin' },
              right: { style: 'thin' }
            }
          };
        }
      }
    }

    XLSX.writeFile(workbook, fileName);
  };

  const totals = useMemo(
    () =>
      items.reduce(
        (acc, item) => ({
          clientTotal: acc.clientTotal + (item.total_price || 0),
          internalTotal: acc.internalTotal + (item.internal_total_price || 0),
          profit: acc.profit + (item.profit || 0)
        }),
        { clientTotal: 0, internalTotal: 0, profit: 0 }
      ),
    [items]
  );

  const steps = useMemo(
    () => [
      {
        title: 'Základní údaje',
        description: 'Ujasněte si zadání, kontakty a stav rozpočtu.'
      },
      {
        title: 'Ceník & položky',
        description: 'Rozepište jednotlivé položky a interní náklady.'
      },
      {
        title: 'Souhrn a výstupy',
        description: 'Zkontrolujte čísla a připravte exporty pro klienta.'
      }
    ],
    []
  );

  const validateStep = (stepIndex: number) => {
    const errors: string[] = [];

    if (stepIndex === 0) {
      if (!budget.name?.trim()) {
        errors.push('Vyplňte název zakázky.');
      }
      if (!budget.client_name?.trim()) {
        errors.push('Zadejte jméno klienta.');
      }
    }

    if (stepIndex === 1) {
      if (items.length === 0) {
        errors.push('Přidejte alespoň jednu položku rozpočtu.');
      }

      const missingCategory = items.some((item) => !item.category_id);
      if (missingCategory) {
        errors.push('Každá položka musí mít přiřazenou kategorii.');
      }

      const missingName = items.some((item) => !item.item_name?.trim());
      if (missingName) {
        errors.push('Položky musí mít název, aby se daly rozpoznat.');
      }

      const invalidQuantity = items.some((item) => (item.quantity || 0) <= 0);
      if (invalidQuantity) {
        errors.push('Množství jednotlivých položek musí být větší než nula.');
      }
    }

    return errors;
  };
  const handleNextStep = () => {
    const errors = validateStep(currentStep);
    setStepErrors(errors);

    if (errors.length === 0) {
      setCurrentStep((prev) => Math.min(prev + 1, steps.length - 1));
    }
  };

  const handlePreviousStep = () => {
    setStepErrors([]);
    setCurrentStep((prev) => Math.max(prev - 1, 0));
  };

  const handleSubmit = async (event: React.FormEvent) => {
    event.preventDefault();

    if (currentStep < steps.length - 1) {
      handleNextStep();
      return;
    }

    const errors = validateStep(currentStep);
    if (errors.length > 0) {
      setStepErrors(errors);
      return;
    }

    setStepErrors([]);
    await saveBudget();
  };

  const formProgress = useMemo(
    () => ((currentStep + 1) / steps.length) * 100,
    [currentStep, steps.length]
  );

  const averageItemValue = useMemo(
    () => (items.length > 0 ? totals.clientTotal / items.length : 0),
    [items.length, totals.clientTotal]
  );

  const marginPercentage = useMemo(
    () => (totals.clientTotal > 0 ? (totals.profit / totals.clientTotal) * 100 : 0),
    [totals.clientTotal, totals.profit]
  );

  const projectedVatTotal = useMemo(
    () => totals.clientTotal * 1.21,
    [totals.clientTotal]
  );

  const categoryBreakdown = useMemo(() => {
    const map = new Map<string, { name: string; total: number }>();

    items.forEach((item) => {
      if (!item.category_id) return;
      const category = categories.find((cat) => cat.id === item.category_id);
      if (!category) return;

      const existing = map.get(category.id);
      const total = (item.total_price || 0) + (existing?.total || 0);
      map.set(category.id, { name: category.name, total });
    });

    return Array.from(map.values())
      .sort((a, b) => b.total - a.total)
      .slice(0, 3);
  }, [items, categories]);

  if (loading) {
    return (
      <div className="flex items-center justify-center py-12">
        <div className="text-gray-600">Načítání...</div>
      </div>
    );
  }

  return (
    <div className="w-full space-y-8 xl:flex xl:items-start xl:gap-8 xl:space-y-0">
      <div className="flex-1 space-y-6 lg:space-y-8">
        <button
          onClick={onBack}
          className="inline-flex items-center gap-2 text-sm font-medium text-gray-600 transition hover:text-[#0a192f]"
        >
          <ArrowLeft className="h-4 w-4" />
          <span>Zpět do přehledu rozpočtů</span>
        </button>

        <div className="relative overflow-hidden rounded-3xl border border-[#0a192f]/10 bg-gradient-to-br from-[#0a192f] via-[#132c4d] to-[#1f4c7f] text-white shadow-xl">
          <div
            className="absolute inset-0 opacity-20"
            style={{ backgroundImage: 'radial-gradient(circle at top, rgba(255,255,255,0.8), transparent 60%)' }}
          />
          <div className="relative p-6 lg:p-8">
            <div className="flex flex-col gap-6 lg:flex-row lg:items-center lg:justify-between">
              <div className="max-w-xl space-y-3">
                <span className="inline-flex items-center gap-2 rounded-full bg-white/15 px-4 py-2 text-xs font-semibold uppercase tracking-wide">
                  <Sparkles className="h-4 w-4" />
                  Kreativní rozpočtář
                </span>
                <div className="space-y-2">
                  <h1 className="text-2xl font-bold leading-tight md:text-3xl">
                    Vytvořte nabídku, která klienta nadchne
                  </h1>
                  <p className="text-sm text-slate-200 md:text-base">
                    Projděte tři rychlé kroky – od základních údajů přes položky až po finální souhrn. V reálném čase uvidíte marži, top kategorie i připravené exporty.
                  </p>
                </div>
              </div>

              <div className="grid gap-4 sm:grid-cols-2">
                <div className="rounded-2xl border border-white/20 bg-white/10 p-4 backdrop-blur">
                  <div className="flex items-center justify-between text-xs uppercase tracking-wide text-slate-200">
                    Celkem pro klienta
                    <Wallet className="h-4 w-4 text-white" />
                  </div>
                  <p className="mt-3 text-xl font-semibold md:text-2xl">
                    {totals.clientTotal.toLocaleString('cs-CZ')} Kč
                  </p>
                  <p className="text-xs text-slate-200/80">bez DPH</p>
                </div>
                <div className="rounded-2xl border border-white/20 bg-white/10 p-4 backdrop-blur">
                  <div className="flex items-center justify-between text-xs uppercase tracking-wide text-slate-200">
                    Odhadovaný zisk
                    <PiggyBank className="h-4 w-4 text-white" />
                  </div>
                  <p className="mt-3 text-xl font-semibold md:text-2xl">
                    {totals.profit.toLocaleString('cs-CZ')} Kč
                  </p>
                  <p className="text-xs text-slate-200/80">{marginPercentage.toFixed(1)} % marže</p>
                </div>
              </div>
            </div>
          </div>
        </div>

        {budgetId && (
          <div
            className={`rounded-2xl border p-4 sm:p-5 shadow-sm transition ${
              budget.archived
                ? 'border-amber-200/80 bg-amber-50'
                : 'border-gray-200 bg-white'
            }`}
          >
            <div className="flex flex-col gap-3 sm:flex-row sm:items-center sm:justify-between">
              <div className="space-y-1">
                <div className="flex items-center gap-2 text-sm font-semibold text-[#0a192f]">
                  {budget.archived ? (
                    <Archive className="h-4 w-4" />
                  ) : (
                    <ArchiveRestore className="h-4 w-4" />
                  )}
                  {budget.archived ? 'Rozpočet je archivovaný' : 'Archivujte dokončený rozpočet'}
                </div>
                <p className="text-sm text-gray-600">
                  {budget.archived
                    ? `Rozpočet je skrytý z přehledu aktivních zakázek${
                        budget.archived_at
                          ? ` od ${new Date(budget.archived_at).toLocaleDateString('cs-CZ')}`
                          : ''
                      }.`
                    : 'Archivací rozpočet nepřijde o data ani exporty, pouze se přesune do samostatného seznamu.'}
                </p>
              </div>
              <button
                type="button"
                onClick={handleArchiveToggle}
                disabled={archiveLoading}
                className={`inline-flex items-center gap-2 rounded-xl px-4 py-2 text-sm font-semibold transition ${
                  budget.archived
                    ? 'border border-[#0a192f]/20 bg-white text-[#0a192f] hover:border-[#0a192f]'
                    : 'bg-[#0a192f] text-white shadow-sm hover:bg-[#0c2548]'
                } ${archiveLoading ? 'opacity-70' : ''}`}
              >
                {budget.archived ? <ArchiveRestore className="h-4 w-4" /> : <Archive className="h-4 w-4" />}
                {archiveLoading
                  ? 'Ukládám…'
                  : budget.archived
                    ? 'Obnovit rozpočet'
                    : 'Archivovat rozpočet'}
              </button>
            </div>
          </div>
        )}

        <div className="space-y-6 xl:space-y-8">
          <div className="space-y-6">
            <div className="relative overflow-hidden rounded-3xl bg-white shadow-xl ring-1 ring-gray-100">
            <div className="absolute inset-0 bg-gradient-to-br from-[#0a192f]/5 via-transparent to-transparent" />
            <div className="relative space-y-8 p-6 sm:p-8">
              <div className="flex flex-col gap-4 sm:flex-row sm:items-start sm:justify-between">
                <div className="space-y-2">
                  <p className="text-xs font-semibold uppercase tracking-wide text-[#0a192f]/80">
                    {budgetId ? 'Úprava rozpočtu' : 'Nový rozpočet'}
                  </p>
                  <h2 className="text-2xl font-bold text-[#0a192f] md:text-3xl">
                    {steps[currentStep].title}
                  </h2>
                  <p className="text-sm text-gray-600 md:text-base">{steps[currentStep].description}</p>
                </div>
                <div className="hidden sm:flex items-center gap-3 text-[10px] font-semibold uppercase tracking-widest text-gray-400">
                  {steps.map((step, index) => (
                    <div key={step.title} className="flex items-center gap-3">
                      <span
                        className={`flex h-8 w-8 items-center justify-center rounded-full border text-sm transition ${
                          index === currentStep
                            ? 'border-[#0a192f] bg-[#0a192f] text-white'
                            : index < currentStep
                              ? 'border-emerald-400 bg-emerald-400 text-white'
                              : 'border-gray-200 bg-gray-100 text-gray-400'
                        }`}
                      >
                        {index + 1}
                      </span>
                      {index < steps.length - 1 && <div className="h-px w-10 bg-gray-200" />}
                    </div>
                  ))}
                </div>
              </div>

              <div className="space-y-3">
                <div className="flex items-center gap-3 text-xs font-semibold uppercase tracking-wide text-gray-500 sm:hidden">
                  {steps.map((step, index) => (
                    <div key={step.title} className="flex flex-1 items-center gap-3">
                      <div
                        className={`flex h-8 w-8 items-center justify-center rounded-full border text-sm ${
                          index === currentStep
                            ? 'border-[#0a192f] bg-[#0a192f] text-white'
                            : index < currentStep
                              ? 'border-emerald-400 bg-emerald-400 text-white'
                              : 'border-gray-200 bg-gray-100 text-gray-400'
                        }`}
                      >
                        {index + 1}
                      </div>
                      {index < steps.length - 1 && <div className="h-px flex-1 bg-gray-200" />}
                    </div>
                  ))}
                </div>
                <div className="h-2 w-full overflow-hidden rounded-full bg-gray-100">
                  <div
                    className="h-full rounded-full bg-[#0a192f] transition-all"
                    style={{ width: `${formProgress}%` }}
                  />
                </div>
              </div>

              {stepErrors.length > 0 && (
                <div className="rounded-2xl border border-red-200 bg-red-50 p-4 text-sm text-red-700">
                  <div className="mb-2 flex items-center gap-2 font-semibold">
                    <Info className="h-4 w-4" />
                    Ještě dolaďte následující kroky
                  </div>
                  <ul className="list-disc space-y-1 pl-5">
                    {stepErrors.map((error) => (
                      <li key={error}>{error}</li>
                    ))}
                  </ul>
                </div>
              )}

              <form onSubmit={handleSubmit} className="space-y-8">
                {currentStep === 0 && (
                  <div className="space-y-6">
                    <div className="grid gap-5 md:grid-cols-2">
                      <div className="space-y-2">
                        <label className="text-sm font-medium text-gray-700">Název zakázky *</label>
                        <input
                          type="text"
                          value={budget.name || ''}
                          onChange={(e) => setBudget({ ...budget, name: e.target.value })}
                          placeholder="Např. Interiérový redesign kanceláří"
                          className="w-full rounded-xl border border-gray-200 px-4 py-3 text-sm shadow-sm focus:border-[#0a192f] focus:outline-none focus:ring-2 focus:ring-[#0a192f]/30"
                        />
                      </div>
                      <div className="space-y-2">
                        <label className="text-sm font-medium text-gray-700">Klient *</label>
                        <input
                          type="text"
                          value={budget.client_name || ''}
                          onChange={(e) => setBudget({ ...budget, client_name: e.target.value })}
                          placeholder="Jméno firmy nebo klienta"
                          className="w-full rounded-xl border border-gray-200 px-4 py-3 text-sm shadow-sm focus:border-[#0a192f] focus:outline-none focus:ring-2 focus:ring-[#0a192f]/30"
                        />
                      </div>
                    </div>

                    <div className="grid gap-5 md:grid-cols-2">
                      <div className="space-y-2">
                        <label className="text-sm font-medium text-gray-700">E-mail klienta</label>
                        <input
                          type="email"
                          value={budget.client_email || ''}
                          onChange={(e) => setBudget({ ...budget, client_email: e.target.value })}
                          placeholder="klient@email.cz"
                          className="w-full rounded-xl border border-gray-200 px-4 py-3 text-sm shadow-sm focus:border-[#0a192f] focus:outline-none focus:ring-2 focus:ring-[#0a192f]/30"
                        />
                      </div>
                      <div className="space-y-2">
                        <label className="text-sm font-medium text-gray-700">Kontaktní osoba</label>
                        <input
                          type="text"
                          value={budget.contact_person || ''}
                          onChange={(e) => setBudget({ ...budget, contact_person: e.target.value })}
                          placeholder="Kdo bude nabídku řešit"
                          className="w-full rounded-xl border border-gray-200 px-4 py-3 text-sm shadow-sm focus:border-[#0a192f] focus:outline-none focus:ring-2 focus:ring-[#0a192f]/30"
                        />
                      </div>
                    </div>

                    <div className="grid gap-5 md:grid-cols-2">
                      <div className="space-y-2">
                        <label className="text-sm font-medium text-gray-700">Projektový manažer</label>
                        <input
                          type="text"
                          value={budget.project_manager || ''}
                          onChange={(e) => setBudget({ ...budget, project_manager: e.target.value })}
                          placeholder="Kdo za tým drží projekt"
                          className="w-full rounded-xl border border-gray-200 px-4 py-3 text-sm shadow-sm focus:border-[#0a192f] focus:outline-none focus:ring-2 focus:ring-[#0a192f]/30"
                        />
                      </div>
                      <div className="space-y-2">
                        <label className="text-sm font-medium text-gray-700">E-mail manažera</label>
                        <input
                          type="email"
                          value={budget.manager_email || ''}
                          onChange={(e) => setBudget({ ...budget, manager_email: e.target.value })}
                          placeholder="manazer@firma.cz"
                          className="w-full rounded-xl border border-gray-200 px-4 py-3 text-sm shadow-sm focus:border-[#0a192f] focus:outline-none focus:ring-2 focus:ring-[#0a192f]/30"
                        />
                      </div>
                    </div>

                    <div className="rounded-2xl border border-dashed border-gray-300 bg-gray-50/80 p-5">
                      <div className="flex flex-col gap-3 sm:flex-row sm:items-center sm:justify-between">
                        <div>
                          <p className="text-sm font-semibold text-gray-700">Stav rozpočtu</p>
                          <p className="text-xs text-gray-500">Označte, v jaké fázi schvalování se nabídka nachází.</p>
                        </div>
                      </div>
                      <div className="mt-4 grid gap-2 sm:grid-cols-2 lg:grid-cols-4">
                        {statusOptions.map((option) => {
                          const isActive = budget.status === option.value;
                          return (
                            <button
                              key={option.value}
                              type="button"
                              onClick={() => setBudget({ ...budget, status: option.value })}
                              className={`rounded-xl border px-4 py-3 text-left text-sm transition ${
                                isActive
                                  ? 'border-[#0a192f] bg-white text-[#0a192f] shadow-sm'
                                  : 'border-transparent bg-white/60 text-gray-600 hover:border-[#0a192f]/40 hover:bg-white'
                              }`}
                            >
                              <div className="font-semibold">{option.label}</div>
                              <div className="text-xs text-gray-500">{option.hint}</div>
                            </button>
                          );
                        })}
                      </div>
                    </div>
                  </div>
                )}
                {currentStep === 1 && (
                  <div className="space-y-6">
                    <div className="flex flex-col gap-3 sm:flex-row sm:items-center sm:justify-between">
                      <div>
                        <h3 className="text-lg font-semibold text-[#0a192f]">Položky rozpočtu</h3>
                        <p className="text-sm text-gray-500">Rozepište jednotlivé položky tak, jak je uvidí klient i vaše interní náklady.</p>
                      </div>
                      <div className="flex flex-col gap-2 sm:flex-row">
                        <button
                          type="button"
                          onClick={() => {
                            setShowCategoryManager(true);
                            resetCategoryManagerState();
                          }}
                          className="inline-flex items-center justify-center gap-2 rounded-xl border border-[#0a192f]/10 bg-white px-4 py-2 text-sm font-medium text-[#0a192f] shadow-sm transition hover:-translate-y-0.5 hover:border-[#0a192f]"
                        >
                          <Layers className="h-4 w-4" />
                          Spravovat kategorie
                        </button>
                        <button
                          type="button"
                          onClick={addNewItem}
                          className="inline-flex items-center justify-center gap-2 rounded-xl border border-[#0a192f]/20 bg-white px-4 py-2 text-sm font-medium text-[#0a192f] shadow-sm transition hover:-translate-y-0.5 hover:border-[#0a192f]"
                        >
                          <Plus className="h-4 w-4" />
                          Přidat položku
                        </button>
                      </div>
                    </div>

                    <div className="rounded-2xl border border-gray-200 bg-gray-50 shadow-sm lg:bg-white">

                      <div className="overflow-x-auto lg:block">
                        <table className="w-full table-auto divide-y divide-gray-200 text-sm">
                          <thead className="bg-gray-50 text-xs font-semibold uppercase tracking-wide text-gray-500">
                            <tr>
                              <th className="px-4 py-3 text-left">#</th>
                              <th className="px-4 py-3 text-left">Kategorie</th>
                              <th className="px-4 py-3 text-left">Název položky</th>
                              <th className="px-4 py-3 text-left">Poznámka</th>
                              <th className="px-4 py-3 text-right">Počet</th>
                              <th className="px-4 py-3 text-left">Jednotka</th>
                              <th className="px-4 py-3 text-right">Cena / jednotka</th>
                              <th className="px-4 py-3 text-right">Celkem</th>
                              <th className="px-4 py-3 text-center text-gray-500">Náklad</th>
                              <th className="px-4 py-3 text-right text-gray-500">Interní počet</th>
                              <th className="px-4 py-3 text-right text-gray-500">Interní cena</th>
                              <th className="px-4 py-3 text-right text-gray-500">Interní celkem</th>
                              <th className="px-4 py-3 text-right text-emerald-600">Marže</th>
                              <th className="px-4 py-3 text-right">Akce</th>
                            </tr>
                          </thead>
                          <tbody className="divide-y divide-gray-100">
                            {items.length === 0 ? (
                              <tr>
                                <td colSpan={14} className="px-4 py-6 text-center text-sm text-gray-500">
                                  Přidejte první položku pomocí tlačítka „Přidat položku“.
                                </td>
                              </tr>
                            ) : (
                              items.map((item, index) => {
                                const totalPrice = item.total_price || 0;
                                const internalTotal = item.internal_total_price || 0;
                                const profitValue = item.profit || 0;
                                const profitColor =
                                  profitValue < 0
                                    ? 'text-red-600'
                                    : profitValue === 0
                                    ? 'text-gray-600'
                                    : 'text-emerald-600';

                                return (
                                  <tr key={index} className="align-top transition hover:bg-slate-50">
                                    <td className="px-4 py-3 text-sm font-medium text-gray-500">{index + 1}</td>
                                    <td className="px-4 py-3">
                                      <select
                                        value={item.category_id || ''}
                                        onChange={(e) => updateItem(index, 'category_id', e.target.value)}
                                        className="w-full rounded-lg border border-gray-200 px-3 py-2 text-sm focus:border-[#0a192f] focus:outline-none focus:ring-2 focus:ring-[#0a192f]/30 lg:min-w-[10rem]"
                                      >
                                        <option value="">Vyberte kategorii…</option>
                                        {categories.map((cat) => (
                                          <option key={cat.id} value={cat.id}>
                                            {cat.name}
                                          </option>
                                        ))}
                                      </select>
                                    </td>
                                    <td className="px-4 py-3">
                                      <input
                                        type="text"
                                        value={item.item_name || ''}
                                        onChange={(e) => updateItem(index, 'item_name', e.target.value)}
                                        placeholder={`Položka ${index + 1}`}
                                        className="w-full rounded-lg border border-gray-200 px-3 py-2 text-sm focus:border-[#0a192f] focus:outline-none focus:ring-2 focus:ring-[#0a192f]/30 lg:min-w-[12rem]"
                                      />
                                    </td>
                                    <td className="px-4 py-3">
                                      <textarea
                                        value={item.notes || ''}
                                        onChange={(e) => updateItem(index, 'notes', e.target.value)}
                                        rows={2}
                                        placeholder="Doplňující informace"
                                        className="w-full rounded-lg border border-gray-200 px-3 py-2 text-sm focus:border-[#0a192f] focus:outline-none focus:ring-2 focus:ring-[#0a192f]/30 lg:min-w-[14rem]"
                                      />
                                    </td>
                                    <td className="px-4 py-3">
                                      <input
                                        type="number"
                                        step="0.01"
                                        min="0"
                                        value={item.quantity ?? 0}
                                        onChange={(e) => updateItem(index, 'quantity', parseFloat(e.target.value) || 0)}
                                        className="w-full rounded-lg border border-gray-200 px-3 py-2 text-right text-sm focus:border-[#0a192f] focus:outline-none focus:ring-2 focus:ring-[#0a192f]/30 lg:min-w-[4.5rem]"
                                      />
                                    </td>
                                    <td className="px-4 py-3">
                                      <input
                                        type="text"
                                        value={item.unit || ''}
                                        onChange={(e) => updateItem(index, 'unit', e.target.value)}
                                        className="w-full rounded-lg border border-gray-200 px-3 py-2 text-sm focus:border-[#0a192f] focus:outline-none focus:ring-2 focus:ring-[#0a192f]/30 lg:min-w-[3rem]"
                                      />
                                    </td>
                                    <td className="px-4 py-3">
                                      <input
                                        type="number"
                                        step="0.01"
                                        value={item.price_per_unit ?? 0}
                                        onChange={(e) => updateItem(index, 'price_per_unit', parseFloat(e.target.value) || 0)}
                                        className="w-full rounded-lg border border-gray-200 px-3 py-2 text-right text-sm focus:border-[#0a192f] focus:outline-none focus:ring-2 focus:ring-[#0a192f]/30 lg:min-w-[4.5rem]"
                                      />
                                    </td>
                                    <td className="px-4 py-3 lg:min-w-[5.5rem]">
                                      <div className="text-right font-semibold text-[#0a192f]">
                                        {totalPrice.toLocaleString('cs-CZ')} Kč
                                      </div>
                                    </td>
                                    <td className="px-4 py-3">
                                      <div className="flex justify-center">
                                        <input
                                          type="checkbox"
                                          checked={Boolean(item.is_cost)}
                                          onChange={(e) => updateItem(index, 'is_cost', e.target.checked)}
                                          className="h-4 w-4 rounded border-gray-300 text-emerald-600 focus:ring-emerald-500"
                                          title="Označit jako náklad"
                                        />
                                      </div>
                                    </td>
                                    <td className="px-4 py-3">
                                      <input
                                        type="number"
                                        step="0.01"
                                        min="0"
                                        value={item.internal_quantity ?? 0}
                                        onChange={(e) => updateItem(index, 'internal_quantity', parseFloat(e.target.value) || 0)}
                                        disabled={item.is_cost}
                                        className={`w-full rounded-lg border border-emerald-200 px-3 py-2 text-right text-sm focus:border-emerald-500 focus:outline-none focus:ring-2 focus:ring-emerald-500/30 lg:min-w-[4.5rem] ${

                                          item.is_cost ? 'bg-emerald-50 text-emerald-700' : ''
                                        } ${item.is_cost ? 'cursor-not-allowed' : ''}`}
                                      />
                                    </td>
                                    <td className="px-4 py-3">
                                      <input
                                        type="number"
                                        step="0.01"
                                        value={item.internal_price_per_unit ?? 0}
                                        onChange={(e) => updateItem(index, 'internal_price_per_unit', parseFloat(e.target.value) || 0)}
                                        disabled={item.is_cost}
                                        className={`w-full rounded-lg border border-emerald-200 px-3 py-2 text-right text-sm focus:border-emerald-500 focus:outline-none focus:ring-2 focus:ring-emerald-500/30 lg:min-w-[4.5rem] ${

                                          item.is_cost ? 'bg-emerald-50 text-emerald-700' : ''
                                        } ${item.is_cost ? 'cursor-not-allowed' : ''}`}
                                      />
                                    </td>
                                    <td className="px-4 py-3">
                                      <div className="text-right font-semibold text-emerald-600">
                                        {internalTotal.toLocaleString('cs-CZ')} Kč
                                      </div>
                                    </td>
                                    <td className="px-4 py-3">
                                      <div className={`text-right font-semibold ${profitColor}`}>
                                        {profitValue.toLocaleString('cs-CZ')} Kč
                                      </div>
                                    </td>
                                    <td className="px-4 py-3">
                                      <div className="flex justify-end">
                                        <button
                                          type="button"
                                          onClick={() => removeItem(index)}
                                          className="rounded-lg p-2 text-red-500 transition hover:bg-red-50"
                                          aria-label={`Smazat položku ${index + 1}`}
                                          title="Smazat položku"
                                        >
                                          <Trash2 className="h-4 w-4" />
                                        </button>
                                      </div>
                                    </td>
                                  </tr>
                                );
                              })
                            )}
                          </tbody>
                          <tfoot className="bg-[#0a192f]/5">
                            <tr>
                              <td colSpan={7} className="px-4 py-3 text-right text-sm font-semibold text-[#0a192f]">
                                Celkem pro klienta
                              </td>
                              <td className="px-4 py-3 text-right text-sm font-semibold text-[#0a192f]">
                                {totals.clientTotal.toLocaleString('cs-CZ')} Kč
                              </td>
                              <td colSpan={3} className="px-4 py-3 text-right text-sm font-semibold text-[#0a192f]">
                                Interní náklady
                              </td>
                              <td className="px-4 py-3 text-right text-sm font-semibold text-[#0a192f]">
                                {totals.internalTotal.toLocaleString('cs-CZ')} Kč
                              </td>
                              <td className="px-4 py-3 text-right text-sm font-semibold text-emerald-600">
                                {totals.profit.toLocaleString('cs-CZ')} Kč
                              </td>
                              <td className="px-4 py-3" />
                            </tr>
                          </tfoot>
                        </table>
                      </div>

                      <div className="space-y-4 bg-gray-50 p-4 lg:hidden">

                        {items.length === 0 ? (
                          <div className="rounded-xl border border-dashed border-gray-200 bg-gray-50 px-4 py-6 text-center text-sm text-gray-500">
                            Přidejte první položku pomocí tlačítka „Přidat položku“.
                          </div>
                        ) : (
                          items.map((item, index) => {
                            const totalPrice = item.total_price || 0;
                            const internalTotal = item.internal_total_price || 0;
                            const profitValue = item.profit || 0;
                            const profitColor =
                              profitValue < 0
                                ? 'text-red-600'
                                : profitValue === 0
                                  ? 'text-gray-600'
                                  : 'text-emerald-600';

                            return (
                              <div key={index} className="space-y-4 rounded-2xl border border-gray-200 bg-white p-4 shadow-sm">
                                <div className="flex items-start justify-between gap-3">
                                  <div>
                                    <p className="text-xs font-semibold uppercase tracking-wide text-[#0a192f]/70">Položka {index + 1}</p>

                                    <p className="text-base font-semibold text-[#0a192f]">
                                      {item.item_name?.trim() || 'Nepojmenovaná položka'}
                                    </p>
                                  </div>
                                  <button
                                    type="button"
                                    onClick={() => removeItem(index)}
                                    className="rounded-lg border border-red-100 p-2 text-red-500 transition hover:bg-red-50"
                                    aria-label={`Smazat položku ${index + 1}`}
                                    title="Smazat položku"
                                  >
                                    <Trash2 className="h-4 w-4" />
                                  </button>
                                </div>

                                <div className="grid gap-4">
                                  <div className="space-y-2">
                                    <label className="text-xs font-medium uppercase tracking-wide text-gray-500">Kategorie</label>
                                    <select
                                      value={item.category_id || ''}
                                      onChange={(e) => updateItem(index, 'category_id', e.target.value)}
                                      className="w-full rounded-lg border border-gray-200 px-3 py-2 text-sm focus:border-[#0a192f] focus:outline-none focus:ring-2 focus:ring-[#0a192f]/30"
                                    >
                                      <option value="">Vyberte kategorii…</option>
                                      {categories.map((cat) => (
                                        <option key={cat.id} value={cat.id}>
                                          {cat.name}
                                        </option>
                                      ))}
                                    </select>
                                  </div>

                                  <div className="space-y-2">
                                    <label className="text-xs font-medium uppercase tracking-wide text-gray-500">Název položky</label>
                                    <input
                                      type="text"
                                      value={item.item_name || ''}
                                      onChange={(e) => updateItem(index, 'item_name', e.target.value)}
                                      placeholder={`Položka ${index + 1}`}
                                      className="w-full rounded-lg border border-gray-200 px-3 py-2 text-sm focus:border-[#0a192f] focus:outline-none focus:ring-2 focus:ring-[#0a192f]/30"
                                    />
                                  </div>

                                  <div className="space-y-2">
                                    <label className="text-xs font-medium uppercase tracking-wide text-gray-500">Poznámka</label>
                                    <textarea
                                      value={item.notes || ''}
                                      onChange={(e) => updateItem(index, 'notes', e.target.value)}
                                      rows={3}
                                      placeholder="Doplňující informace"
                                      className="w-full rounded-lg border border-gray-200 px-3 py-2 text-sm focus:border-[#0a192f] focus:outline-none focus:ring-2 focus:ring-[#0a192f]/30"
                                    />
                                  </div>

                                  <div className="grid gap-4 sm:grid-cols-2">
                                    <div className="space-y-2">
                                      <label className="text-xs font-medium uppercase tracking-wide text-gray-500">Počet</label>
                                      <input
                                        type="number"
                                        step="0.01"
                                        min="0"
                                        value={item.quantity ?? 0}
                                        onChange={(e) => updateItem(index, 'quantity', parseFloat(e.target.value) || 0)}
                                        className="w-full rounded-lg border border-gray-200 px-3 py-2 text-right text-sm focus:border-[#0a192f] focus:outline-none focus:ring-2 focus:ring-[#0a192f]/30"
                                      />
                                    </div>
                                    <div className="space-y-2">
                                      <label className="text-xs font-medium uppercase tracking-wide text-gray-500">Jednotka</label>
                                      <input
                                        type="text"
                                        value={item.unit || ''}
                                        onChange={(e) => updateItem(index, 'unit', e.target.value)}
                                        className="w-full rounded-lg border border-gray-200 px-3 py-2 text-sm focus:border-[#0a192f] focus:outline-none focus:ring-2 focus:ring-[#0a192f]/30"
                                      />
                                    </div>
                                  </div>

                                  <div className="grid gap-4 sm:grid-cols-2">
                                    <div className="space-y-2">
                                      <label className="text-xs font-medium uppercase tracking-wide text-gray-500">Cena / jednotka</label>
                                      <input
                                        type="number"
                                        step="0.01"
                                        value={item.price_per_unit ?? 0}
                                        onChange={(e) => updateItem(index, 'price_per_unit', parseFloat(e.target.value) || 0)}
                                        className="w-full rounded-lg border border-gray-200 px-3 py-2 text-right text-sm focus:border-[#0a192f] focus:outline-none focus:ring-2 focus:ring-[#0a192f]/30"
                                      />
                                    </div>
                                    <div className="space-y-2">
                                      <label className="text-xs font-medium uppercase tracking-wide text-gray-500">Celkem</label>
                                      <div className="rounded-lg border border-gray-200 bg-white px-3 py-2 text-right text-sm font-semibold text-[#0a192f]">

                                        {totalPrice.toLocaleString('cs-CZ')} Kč
                                      </div>
                                    </div>
                                  </div>

                                  <div className="space-y-2">
                                    <span className="text-xs font-medium uppercase tracking-wide text-gray-500">Náklad</span>
                                    <label className="flex items-center gap-2 rounded-lg border border-emerald-200 bg-emerald-50 px-3 py-2 text-sm text-emerald-700">
                                      <input
                                        type="checkbox"
                                        checked={Boolean(item.is_cost)}
                                        onChange={(e) => updateItem(index, 'is_cost', e.target.checked)}
                                        className="h-4 w-4 rounded border-emerald-300 text-emerald-600 focus:ring-emerald-500"
                                      />
                                      <span>Zařadit mezi interní náklady</span>
                                    </label>
                                  </div>

                                  <div className="grid gap-4 sm:grid-cols-2">

                                    <div className="space-y-2">
                                      <label className="text-xs font-medium uppercase tracking-wide text-gray-500">Interní počet</label>
                                      <input
                                        type="number"
                                        step="0.01"
                                        min="0"
                                        value={item.internal_quantity ?? 0}
                                        onChange={(e) => updateItem(index, 'internal_quantity', parseFloat(e.target.value) || 0)}
                                        disabled={item.is_cost}
                                        className={`w-full rounded-lg border border-emerald-200 px-3 py-2 text-right text-sm focus:border-emerald-500 focus:outline-none focus:ring-2 focus:ring-emerald-500/30 ${
                                          item.is_cost ? 'bg-emerald-50 text-emerald-700' : ''
                                        } ${item.is_cost ? 'cursor-not-allowed' : ''}`}
                                      />
                                    </div>
                                    <div className="space-y-2">
                                      <label className="text-xs font-medium uppercase tracking-wide text-gray-500">Interní cena</label>
                                      <input
                                        type="number"
                                        step="0.01"
                                        value={item.internal_price_per_unit ?? 0}
                                        onChange={(e) => updateItem(index, 'internal_price_per_unit', parseFloat(e.target.value) || 0)}
                                        disabled={item.is_cost}
                                        className={`w-full rounded-lg border border-emerald-200 px-3 py-2 text-right text-sm focus:border-emerald-500 focus:outline-none focus:ring-2 focus:ring-emerald-500/30 ${
                                          item.is_cost ? 'bg-emerald-50 text-emerald-700' : ''
                                        } ${item.is_cost ? 'cursor-not-allowed' : ''}`}
                                      />
                                    </div>
                                  </div>

                                  <div className="grid gap-4 sm:grid-cols-2">
                                    <div className="space-y-2">
                                      <label className="text-xs font-medium uppercase tracking-wide text-gray-500">Interní celkem</label>
                                      <div className="rounded-lg border border-emerald-200 bg-white px-3 py-2 text-right text-sm font-semibold text-emerald-600">
                                        {internalTotal.toLocaleString('cs-CZ')} Kč
                                      </div>
                                    </div>
                                    <div className="space-y-2">
                                      <label className="text-xs font-medium uppercase tracking-wide text-gray-500">Marže</label>
                                      <div className={`rounded-lg border px-3 py-2 text-right text-sm font-semibold ${profitColor}`}>
                                        {profitValue.toLocaleString('cs-CZ')} Kč
                                      </div>
                                    </div>

                                  </div>
                                </div>
                              </div>
                            );
                          })
                        )}

                      </div>
                    </div>
                  </div>
                )}

                {currentStep === 2 && (
                  <div className="space-y-6">
                    <div className="grid gap-4 md:grid-cols-3">
                      <div className="rounded-2xl border border-gray-200 bg-white p-5 shadow-sm">
                        <div className="flex items-center justify-between text-xs font-semibold uppercase tracking-wide text-gray-500">
                          Celkem pro klienta
                          <Wallet className="h-4 w-4 text-[#0a192f]" />
                        </div>
                        <p className="mt-3 text-2xl font-semibold text-[#0a192f]">
                          {totals.clientTotal.toLocaleString('cs-CZ')} Kč
                        </p>
                        <p className="text-xs text-gray-500">bez DPH</p>
                      </div>
                      <div className="rounded-2xl border border-gray-200 bg-white p-5 shadow-sm">
                        <div className="flex items-center justify-between text-xs font-semibold uppercase tracking-wide text-gray-500">
                          Interní náklady
                          <PiggyBank className="h-4 w-4 text-[#0a192f]" />
                        </div>
                        <p className="mt-3 text-2xl font-semibold text-[#0a192f]">
                          {totals.internalTotal.toLocaleString('cs-CZ')} Kč
                        </p>
                        <p className="text-xs text-gray-500">včetně interních zdrojů</p>
                      </div>
                      <div className="rounded-2xl border border-gray-200 bg-white p-5 shadow-sm">
                        <div className="flex items-center justify-between text-xs font-semibold uppercase tracking-wide text-gray-500">
                          Marže
                          <Target className="h-4 w-4 text-[#0a192f]" />
                        </div>
                        <p className="mt-3 text-2xl font-semibold text-[#0a192f]">
                          {totals.profit.toLocaleString('cs-CZ')} Kč
                        </p>
                        <p className="text-xs text-gray-500">{marginPercentage.toFixed(1)} % z nabídky</p>
                      </div>
                    </div>

                    <div className="grid gap-5 lg:grid-cols-2">
                      <div className="rounded-2xl border border-gray-200 bg-white p-6 shadow-sm">
                        <div className="flex items-center gap-3">
                          <div className="rounded-full bg-[#0a192f]/10 p-2 text-[#0a192f]">
                            <FileSpreadsheet className="h-5 w-5" />
                          </div>
                          <div>
                            <p className="text-sm font-semibold text-[#0a192f]">Podklady pro klienta</p>
                            <p className="text-xs text-gray-500">Předpokládaná částka s 21 % DPH a rychlý přehled.</p>
                          </div>
                        </div>
                        <div className="mt-4 rounded-2xl bg-gray-50 p-4">
                          <div className="text-xs font-semibold uppercase tracking-wide text-gray-500">S DPH</div>
                          <div className="text-2xl font-bold text-[#0a192f]">
                            {projectedVatTotal.toLocaleString('cs-CZ')} Kč
                          </div>
                          <p className="text-xs text-gray-500">včetně 21 % DPH</p>
                        </div>
                        <ul className="mt-4 space-y-2 text-sm text-gray-600">
                          <li>• Přidejte krycí dopis s přehledem klíčových bodů.</li>
                          <li>• Zkontrolujte, zda souhlasí kontaktní osoby a e-maily.</li>
                          <li>• Přiložte případné reference nebo moodboard.</li>
                        </ul>
                      </div>

                      <div className="rounded-2xl border border-dashed border-[#0a192f]/30 bg-[#0a192f]/5 p-6 shadow-inner">
                        <div className="flex items-start gap-3">
                          <Sparkles className="h-5 w-5 text-[#0a192f]" />
                          <div className="space-y-2">
                            <p className="text-sm font-semibold text-[#0a192f]">Nezapomeňte na další kroky</p>
                            <p className="text-sm text-[#0a192f]/80">
                              Po uložení můžete rovnou odeslat klientovi nebo sdílet v týmu. Exporty jsou dostupné po uložení rozpočtu.
                            </p>
                          </div>
                        </div>
                        <div className="mt-4 grid gap-3 sm:grid-cols-2">
                          <div className="rounded-xl bg-white/80 p-3 text-sm text-gray-600 shadow-sm">
                            <p className="font-semibold text-[#0a192f]">Položek</p>
                            <p>{items.length}</p>
                          </div>
                          <div className="rounded-xl bg-white/80 p-3 text-sm text-gray-600 shadow-sm">
                            <p className="font-semibold text-[#0a192f]">Průměrná položka</p>
                            <p>{averageItemValue.toLocaleString('cs-CZ')} Kč</p>
                          </div>
                        </div>
                      </div>
                    </div>
                  </div>
                )}

                <div className="flex flex-col gap-3 border-t border-gray-100 pt-6 sm:flex-row sm:items-center sm:justify-between">
                  <div className="text-sm text-gray-500">
                    {currentStep === 0 && 'Krok 1 ze 3 – základní informace o zakázce'}
                    {currentStep === 1 && 'Krok 2 ze 3 – rozepište položky a náklady'}
                    {currentStep === 2 && 'Poslední krok – uložte a vyexportujte rozpočet'}
                  </div>
                  <div className="flex flex-wrap gap-3">
                    {currentStep > 0 && (
                      <button
                        type="button"
                        onClick={handlePreviousStep}
                        className="inline-flex items-center gap-2 rounded-xl border border-gray-200 bg-white px-4 py-2 text-sm font-medium text-gray-600 transition hover:bg-gray-100"
                      >
                        <ArrowLeft className="h-4 w-4" />
                        Zpět
                      </button>
                    )}

                    {currentStep === steps.length - 1 && (
                      <>
                        <button
                          type="button"
                          onClick={() => exportToExcel(false)}
                          disabled={!budgetId}
                          className={`inline-flex items-center gap-2 rounded-xl border border-[#0a192f]/20 px-4 py-2 text-sm font-medium transition ${
                            budgetId
                              ? 'bg-white text-[#0a192f] hover:border-[#0a192f] hover:bg-white shadow-sm'
                              : 'cursor-not-allowed bg-gray-100 text-gray-400'
                          }`}
                        >
                          <FileSpreadsheet className="h-4 w-4" />
                          Excel pro klienta
                        </button>
                        <button
                          type="button"
                          onClick={() => exportToExcel(true)}
                          disabled={!budgetId}
                          className={`inline-flex items-center gap-2 rounded-xl border border-[#0a192f]/20 px-4 py-2 text-sm font-medium transition ${
                            budgetId
                              ? 'bg-white text-[#0a192f] hover:border-[#0a192f] hover:bg-white shadow-sm'
                              : 'cursor-not-allowed bg-gray-100 text-gray-400'
                          }`}
                        >
                          <FileSpreadsheet className="h-4 w-4" />
                          Excel interní
                        </button>
                      </>
                    )}

                    <button
                      type="submit"
                      className="inline-flex items-center gap-2 rounded-xl bg-[#0a192f] px-5 py-2.5 text-sm font-semibold text-white shadow-lg shadow-[#0a192f]/20 transition hover:-translate-y-0.5 hover:bg-[#0c2548] disabled:opacity-60"
                      disabled={saving}
                    >
                      {currentStep === steps.length - 1 ? (
                        <>
                          <Save className="h-4 w-4" />
                          {saving ? 'Ukládám…' : budgetId ? 'Aktualizovat rozpočet' : 'Dokončit rozpočet'}
                        </>
                      ) : (
                        <>
                          Pokračovat
                          <ArrowRight className="h-4 w-4" />
                        </>
                      )}
                    </button>
                  </div>
                </div>
              </form>
            </div>
          </div>
        </div>
        </div>
      </div>

      {showCategoryManager && (
        <div className="fixed inset-0 z-50 flex items-center justify-center bg-slate-900/50 px-4 py-8 backdrop-blur-sm">
          <div className="w-full max-w-lg rounded-2xl bg-white p-6 shadow-2xl">
            <div className="mb-4 flex items-start justify-between gap-3">
              <div>
                <h3 className="text-lg font-semibold text-[#0a192f]">Kategorie rozpočtu</h3>
                <p className="text-sm text-gray-500">Přidejte nové kategorie nebo upravte ty stávající. Změny se projeví okamžitě v rozpočtu.</p>
              </div>
              <button
                type="button"
                onClick={() => {
                  setShowCategoryManager(false);
                  resetCategoryManagerState();
                }}
                className="rounded-full border border-gray-200 p-1 text-gray-500 transition hover:border-[#0a192f]/30 hover:text-[#0a192f]"
                aria-label="Zavřít správu kategorií"
              >
                <X className="h-4 w-4" />
              </button>
            </div>

            {categoryManagerError && (
              <div className="mb-4 rounded-xl border border-red-200 bg-red-50 px-4 py-3 text-sm text-red-700">
                {categoryManagerError}
              </div>
            )}

            <div className="mb-6 max-h-64 space-y-2 overflow-y-auto pr-1">
              {categories.length === 0 ? (
                <p className="text-sm text-gray-500">Zatím nemáte žádné kategorie. Přidejte první níže.</p>
              ) : (
                categories.map((category) => {
                  const isEditing = editingCategoryId === category.id;
                  const isSaving = categorySavingId === category.id;

                  return (
                    <div
                      key={category.id}
                      className="flex items-center justify-between gap-3 rounded-xl border border-gray-200 bg-gray-50 px-3 py-2"
                    >
                      {isEditing ? (
                        <input
                          type="text"
                          value={editingCategoryName}
                          onChange={(e) => setEditingCategoryName(e.target.value)}
                          className="w-full rounded-lg border border-gray-300 px-3 py-2 text-sm focus:border-[#0a192f] focus:outline-none focus:ring-2 focus:ring-[#0a192f]/30"
                          autoFocus
                        />
                      ) : (
                        <span className="text-sm font-medium text-gray-700">{category.name}</span>
                      )}

                      <div className="flex items-center gap-2">
                        {isEditing ? (
                          <>
                            <button
                              type="button"
                              onClick={handleUpdateCategory}
                              disabled={categorySavingId === category.id}
                              className="rounded-lg bg-emerald-500 px-3 py-1 text-xs font-semibold text-white shadow-sm transition hover:bg-emerald-600 disabled:cursor-not-allowed disabled:opacity-60"
                            >
                              {isSaving ? <Loader2 className="h-4 w-4 animate-spin" /> : 'Uložit'}
                            </button>
                            <button
                              type="button"
                              onClick={() => {
                                setEditingCategoryId(null);
                                setEditingCategoryName('');
                              }}
                              className="rounded-lg bg-white px-3 py-1 text-xs font-semibold text-gray-600 shadow-sm transition hover:bg-gray-100"
                            >
                              Zrušit
                            </button>
                          </>
                        ) : (
                          <>
                            <button
                              type="button"
                              onClick={() => startEditingCategory(category.id, category.name)}
                              className="rounded-lg bg-white px-3 py-1 text-xs font-semibold text-[#0a192f] shadow-sm transition hover:bg-gray-100"
                            >
                              Upravit
                            </button>
                            <button
                              type="button"
                              onClick={() => handleDeleteCategory(category.id)}
                              disabled={categorySavingId === category.id}
                              className="rounded-lg bg-white px-3 py-1 text-xs font-semibold text-red-600 shadow-sm transition hover:bg-red-50 disabled:cursor-not-allowed disabled:opacity-60"
                            >
                              {isSaving ? <Loader2 className="h-4 w-4 animate-spin" /> : 'Smazat'}
                            </button>
                          </>
                        )}
                      </div>
                    </div>
                  );
                })
              )}
            </div>

            <form onSubmit={handleCreateCategory} className="space-y-3">
              <div className="space-y-2">
                <label className="text-xs font-semibold uppercase tracking-wide text-gray-500">Nová kategorie</label>
                <input
                  type="text"
                  value={newCategoryName}
                  onChange={(e) => setNewCategoryName(e.target.value)}
                  placeholder="Např. Konzultace"
                  className="w-full rounded-xl border border-gray-300 px-4 py-2 text-sm focus:border-[#0a192f] focus:outline-none focus:ring-2 focus:ring-[#0a192f]/30"
                />
              </div>
              <div className="flex justify-end">
                <button
                  type="submit"
                  disabled={categorySavingId === 'new'}
                  className="inline-flex items-center gap-2 rounded-xl bg-[#0a192f] px-4 py-2 text-sm font-semibold text-white shadow-sm transition hover:bg-[#0a192f]/90 disabled:cursor-not-allowed disabled:opacity-60"
                >
                  {categorySavingId === 'new' ? <Loader2 className="h-4 w-4 animate-spin" /> : <Plus className="h-4 w-4" />}
                  Přidat kategorii
                </button>
              </div>
            </form>
          </div>
        </div>
      )}

    </div>
  );
}<|MERGE_RESOLUTION|>--- conflicted
+++ resolved
@@ -13,13 +13,9 @@
   Target,
   FileSpreadsheet,
   Info,
-<<<<<<< HEAD
   Archive,
   ArchiveRestore
-=======
-  Loader2,
-  X
->>>>>>> 05d16c50
+
 } from 'lucide-react';
 import { supabase } from '../lib/supabase';
 import { Budget, BudgetItem, Category } from '../types/database';
