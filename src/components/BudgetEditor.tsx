--- conflicted
+++ resolved
@@ -1137,10 +1137,7 @@
             }
             .page:last-of-type {
               page-break-after: auto;
-<<<<<<< HEAD
-=======
-
->>>>>>> b310507d
+
             }
             header {
               background: #0a192f;
@@ -1236,15 +1233,13 @@
               margin-top: 12px;
               font-size: 13px;
             }
-<<<<<<< HEAD
             thead {
               display: table-header-group;
             }
             tbody tr {
               page-break-inside: avoid;
             }
-=======
->>>>>>> b310507d
+
             thead th {
               text-align: left;
               padding: 14px 16px;
@@ -1371,10 +1366,7 @@
               <div class="summary-footer">
                 <div><strong>Součet bez DPH:</strong> ${getCurrency(totals.clientTotal)}</div>
                 <div><strong>Součet s DPH (21 %):</strong> ${getCurrency(projectedVatTotal)}</div>
-<<<<<<< HEAD
-=======
-
->>>>>>> b310507d
+
                 <div><strong>Top kategorie:</strong> ${topCategories}</div>
               </div>
             </section>
