--- conflicted
+++ resolved
@@ -1127,7 +1127,6 @@
               color: #0a192f;
               -webkit-print-color-adjust: exact;
             }
-<<<<<<< HEAD
             @page {
               size: A4;
               margin: 24mm;
@@ -1138,10 +1137,7 @@
             }
             .page:last-of-type {
               page-break-after: auto;
-=======
-            .page {
-              padding: 48px 56px 64px;
->>>>>>> 94288a88
+
             }
             header {
               background: #0a192f;
@@ -1363,10 +1359,7 @@
               <div class="summary-footer">
                 <div><strong>Součet bez DPH:</strong> ${getCurrency(totals.clientTotal)}</div>
                 <div><strong>Součet s DPH (21 %):</strong> ${getCurrency(projectedVatTotal)}</div>
-<<<<<<< HEAD
-=======
-                <div><strong>Marže:</strong> ${marginPercentage.toFixed(1)} %</div>
->>>>>>> 94288a88
+
                 <div><strong>Top kategorie:</strong> ${topCategories}</div>
               </div>
             </section>
