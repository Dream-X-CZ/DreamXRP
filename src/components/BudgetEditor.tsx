--- conflicted
+++ resolved
@@ -633,7 +633,6 @@
       ? `${budget.name || 'Rozpocet'}_kompletni.xlsx`
       : `${budget.name || 'Rozpocet'}_klient.xlsx`;
 
-<<<<<<< HEAD
     const palette = {
       primary: '0A192F',
       primaryDark: '081120',
@@ -650,8 +649,7 @@
       white: 'FFFFFF'
     } as const;
 
-=======
->>>>>>> 21419b4d
+
     const columnCount = includeInternal ? 10 : 7;
     const padRow = (cells: (string | number)[]) => {
       const padded = [...cells];
@@ -862,7 +860,6 @@
 
     worksheet['!merges'] = merges;
 
-<<<<<<< HEAD
     const rowHeights: XLSX.RowInfo[] = [];
     rowHeights[0] = { hpt: 36 };
     rowHeights[1] = { hpt: 24 };
@@ -871,8 +868,7 @@
     rowHeights[noteRowIndex] = { hpt: 42 };
     worksheet['!rows'] = rowHeights;
 
-=======
->>>>>>> 21419b4d
+
     if (items.length > 0) {
       worksheet['!autofilter'] = {
         ref: `A${headerRowIndex + 1}:${XLSX.utils.encode_col(columnCount - 1)}${
@@ -888,7 +884,6 @@
         const cellRef = XLSX.utils.encode_cell({ r: R, c: C });
         const cell = worksheet[cellRef];
         if (!cell) continue;
-<<<<<<< HEAD
 
         if (!cell.s) cell.s = {};
 
@@ -956,43 +951,12 @@
             alignment: { horizontal: 'left', vertical: 'center' },
             border: {
               bottom: { style: 'thin', color: { rgb: palette.borderStrong } }
-=======
-
-        if (!cell.s) cell.s = {};
-
-        if (R === 0) {
-          cell.s = {
-            font: { bold: true, sz: 18, color: { rgb: '1F4E78' } },
-            alignment: { horizontal: 'left', vertical: 'center' }
+
+            }
           };
           continue;
         }
 
-        if (R === 1) {
-          cell.s = {
-            font: { italic: true, color: { rgb: '2F5597' } },
-            alignment: { horizontal: 'left', vertical: 'center' }
-          };
-          continue;
-        }
-
-        if (R >= summaryStartRowIndex && R <= summaryEndRowIndex) {
-          const isLabelColumn = C === 0 || C === 3;
-          cell.s = {
-            font: { bold: isLabelColumn },
-            fill: { fgColor: { rgb: 'F5F7FA' } },
-            border: {
-              top: { style: 'thin', color: { rgb: 'D9E2EC' } },
-              bottom: { style: 'thin', color: { rgb: 'D9E2EC' } },
-              left: { style: 'thin', color: { rgb: 'D9E2EC' } },
-              right: { style: 'thin', color: { rgb: 'D9E2EC' } }
->>>>>>> 21419b4d
-            }
-          };
-          continue;
-        }
-
-<<<<<<< HEAD
         if (R >= financialSummaryStartRowIndex && R <= financialSummaryEndRowIndex) {
           const isLabelColumn = C === 0 || C === 3;
           cell.s = {
@@ -1051,18 +1015,11 @@
               horizontal: numericColumns.includes(C) ? 'right' : 'left',
               wrapText: C === columnCount - 1 ? true : undefined
             }
-=======
-        if (R === totalsHeadingRowIndex) {
-          cell.s = {
-            font: { bold: true, sz: 12, color: { rgb: 'FFFFFF' } },
-            fill: { fgColor: { rgb: '1F4E78' } },
-            alignment: { horizontal: 'left', vertical: 'center' }
->>>>>>> 21419b4d
+
           };
           continue;
         }
 
-<<<<<<< HEAD
         if (R === totalsRowIndex) {
           const isLabelColumn = C === 0;
           cell.s = {
@@ -1077,24 +1034,12 @@
             alignment: {
               horizontal: isLabelColumn ? 'left' : 'right',
               vertical: 'center'
-=======
-        if (R >= financialSummaryStartRowIndex && R <= financialSummaryEndRowIndex) {
-          const isLabelColumn = C === 0 || C === 3;
-          cell.s = {
-            font: { bold: isLabelColumn },
-            fill: { fgColor: { rgb: 'F7FBFF' } },
-            border: {
-              top: { style: 'thin', color: { rgb: 'D9E2EC' } },
-              bottom: { style: 'thin', color: { rgb: 'D9E2EC' } },
-              left: { style: 'thin', color: { rgb: 'D9E2EC' } },
-              right: { style: 'thin', color: { rgb: 'D9E2EC' } }
->>>>>>> 21419b4d
+
             }
           };
           continue;
         }
 
-<<<<<<< HEAD
         if (R === noteRowIndex) {
           const isLabelColumn = C === 0;
           cell.s = {
@@ -1106,65 +1051,7 @@
               bottom: { style: 'thin', color: { rgb: palette.noteBorder } },
               left: { style: 'thin', color: { rgb: palette.noteBorder } },
               right: { style: 'thin', color: { rgb: palette.noteBorder } }
-=======
-        if (R === headerRowIndex) {
-          cell.s = {
-            font: { bold: true, color: { rgb: 'FFFFFF' } },
-            fill: { fgColor: { rgb: '1F4E78' } },
-            alignment: { horizontal: 'center', vertical: 'center' },
-            border: {
-              top: { style: 'thin', color: { rgb: '1F4E78' } },
-              bottom: { style: 'thin', color: { rgb: '1F4E78' } },
-              left: { style: 'thin', color: { rgb: '1F4E78' } },
-              right: { style: 'thin', color: { rgb: '1F4E78' } }
-            }
-          };
-          continue;
-        }
-
-        if (R >= dataStartRowIndex && R <= dataEndRowIndex) {
-          const isEvenRow = (R - dataStartRowIndex) % 2 === 0;
-          cell.s = {
-            fill: isEvenRow ? { fgColor: { rgb: 'FDFEFE' } } : { fgColor: { rgb: 'F4F8FB' } },
-            border: {
-              top: { style: 'hair', color: { rgb: 'D0D7DE' } },
-              bottom: { style: 'hair', color: { rgb: 'D0D7DE' } },
-              left: { style: 'hair', color: { rgb: 'D0D7DE' } },
-              right: { style: 'hair', color: { rgb: 'D0D7DE' } }
-            },
-            alignment: { vertical: 'center', horizontal: C >= 4 ? 'right' : 'left' }
-          };
-          continue;
-        }
-
-        if (R === totalsRowIndex) {
-          const isLabelColumn = C === 0;
-          cell.s = {
-            font: { bold: !isLabelColumn },
-            fill: { fgColor: { rgb: 'E8F4F8' } },
-            border: {
-              top: { style: 'medium', color: { rgb: '1F4E78' } },
-              bottom: { style: 'medium', color: { rgb: '1F4E78' } },
-              left: { style: 'thin', color: { rgb: '1F4E78' } },
-              right: { style: 'thin', color: { rgb: '1F4E78' } }
-            },
-            alignment: { horizontal: isLabelColumn ? 'left' : 'right', vertical: 'center' }
-          };
-          continue;
-        }
-
-        if (R === noteRowIndex) {
-          const isLabelColumn = C === 0;
-          cell.s = {
-            font: { bold: isLabelColumn },
-            fill: { fgColor: { rgb: 'FFF4E5' } },
-            alignment: { horizontal: 'left', vertical: 'center', wrapText: true },
-            border: {
-              top: { style: 'thin', color: { rgb: 'F7C566' } },
-              bottom: { style: 'thin', color: { rgb: 'F7C566' } },
-              left: { style: 'thin', color: { rgb: 'F7C566' } },
-              right: { style: 'thin', color: { rgb: 'F7C566' } }
->>>>>>> 21419b4d
+
             }
           };
         }
