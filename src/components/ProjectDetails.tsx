--- conflicted
+++ resolved
@@ -1,13 +1,10 @@
 import { useState, useEffect } from 'react';
-<<<<<<< HEAD
 import { ArrowLeft, Users, Plus, CheckCircle, Clock, Trash2, CreditCard as Edit, PlayCircle, FileText, GitBranch, GitBranchPlus } from 'lucide-react';
 import { supabase } from '../lib/supabase';
 import { Project, Employee, ProjectAssignment, Task } from '../types/database';
-=======
 import { ArrowLeft, Users, Plus, CheckCircle, Clock, AlertTriangle, Trash2, CreditCard as Edit, PlayCircle, FileText } from 'lucide-react';
 import { supabase } from '../lib/supabase';
 import { Project, Employee, ProjectAssignment, Task, Budget } from '../types/database';
->>>>>>> b4f4d797
 
 interface ProjectDetailsProps {
   project: Project;
@@ -19,12 +16,9 @@
   const [employees, setEmployees] = useState<Employee[]>([]);
   const [assignments, setAssignments] = useState<ProjectAssignment[]>([]);
   const [tasks, setTasks] = useState<Task[]>([]);
-<<<<<<< HEAD
   const [parentProject, setParentProject] = useState<Project | null>(null);
   const [childProjects, setChildProjects] = useState<Project[]>([]);
-=======
   const [linkedBudget, setLinkedBudget] = useState<Budget | null>(null);
->>>>>>> b4f4d797
   const [showAssignmentForm, setShowAssignmentForm] = useState(false);
   const [showTaskForm, setShowTaskForm] = useState(false);
   const [editingTask, setEditingTask] = useState<Task | null>(null);
@@ -79,12 +73,10 @@
       if (employeesRes.data) setEmployees(employeesRes.data);
       if (assignmentsRes.data) setAssignments(assignmentsRes.data);
       if (tasksRes.data) setTasks(tasksRes.data);
-<<<<<<< HEAD
       if (parentRes.error) throw parentRes.error;
       if (childRes.error) throw childRes.error;
       setParentProject(parentRes.data ?? null);
       setChildProjects(childRes.data ?? []);
-=======
 
       if (project.budget_id) {
         const { data: budgetRows, error: budgetError } = await supabase
@@ -101,7 +93,6 @@
       } else {
         setLinkedBudget(null);
       }
->>>>>>> b4f4d797
     } catch (error) {
       console.error('Error loading data:', error);
     }
@@ -642,7 +633,6 @@
               )}
             </div>
 
-<<<<<<< HEAD
         {(parentProject || childProjects.length > 0) && (
           <div className="mb-4 space-y-3">
             <div className="flex flex-col gap-2 sm:flex-row sm:flex-wrap sm:items-center sm:gap-3 text-sm font-medium">
@@ -679,7 +669,7 @@
           <div>
             <div className="text-sm text-gray-600">Celkem úkolů</div>
             <div className="text-2xl font-bold text-[#0a192f]">{tasks.length}</div>
-=======
+
             <div className="rounded-2xl border border-gray-100 p-4">
               <div className="text-xs font-semibold uppercase tracking-wide text-gray-500">Finance</div>
               <div className="mt-2 space-y-1 text-[#0a192f]">
@@ -703,7 +693,6 @@
                 </div>
               </div>
             </div>
->>>>>>> b4f4d797
           </div>
         </div>
 
