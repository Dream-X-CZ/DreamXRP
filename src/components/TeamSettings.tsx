import { useState, useEffect, FormEvent } from 'react';
import { Plus, UserPlus, Trash2, Mail, Shield, Eye, CreditCard as Edit, X, Check } from 'lucide-react';
import { supabase } from '../lib/supabase';
import { OrganizationMember, Invitation, ResourcePermission, Organization } from '../types/database';
import { getStoredActiveOrganizationId } from '../lib/organization';

interface TeamSettingsProps {
  activeOrganizationId: string | null;
<<<<<<< HEAD
  onOrganizationUpdated?: (organization: Organization) => void;
}

export default function TeamSettings({ activeOrganizationId, onOrganizationUpdated }: TeamSettingsProps) {
=======
}

export default function TeamSettings({ activeOrganizationId }: TeamSettingsProps) {
>>>>>>> 5e2e6a07
  const [organization, setOrganization] = useState<Organization | null>(null);
  const [members, setMembers] = useState<OrganizationMember[]>([]);
  const [invitations, setInvitations] = useState<Invitation[]>([]);
  const [permissions, setPermissions] = useState<ResourcePermission[]>([]);
  const [loading, setLoading] = useState(true);
  const [showInviteForm, setShowInviteForm] = useState(false);
  const [showPermissionsModal, setShowPermissionsModal] = useState(false);
  const [selectedMember, setSelectedMember] = useState<OrganizationMember | null>(null);
  const [currentUserRole, setCurrentUserRole] = useState<OrganizationMember['role'] | null>(null);
  const [organizationName, setOrganizationName] = useState('');
  const [savingOrganization, setSavingOrganization] = useState(false);
  const [organizationStatus, setOrganizationStatus] = useState<string | null>(null);
  const [organizationError, setOrganizationError] = useState<string | null>(null);

  const [inviteForm, setInviteForm] = useState({
    email: '',
    role: 'member' as 'admin' | 'member' | 'viewer'
  });

  const [permissionsForm, setPermissionsForm] = useState({
    budgets: { can_view: true, can_create: false, can_edit: false, can_delete: false },
    projects: { can_view: true, can_create: false, can_edit: false, can_delete: false },
    expenses: { can_view: true, can_create: false, can_edit: false, can_delete: false },
    employees: { can_view: true, can_create: false, can_edit: false, can_delete: false },
    analytics: { can_view: true, can_create: false, can_edit: false, can_delete: false }
  });

  useEffect(() => {
    loadData();
  }, [activeOrganizationId]);

  const loadData = async () => {
    setLoading(true);
    try {
      const { data: { user } } = await supabase.auth.getUser();
      if (!user) return;

      const { data: userMemberships, error: membershipError } = await supabase
        .from('organization_members')
        .select('organization_id, role')
        .eq('user_id', user.id);

      if (membershipError) {
        console.error('Error loading memberships:', membershipError);
        return;
      }

      if (!userMemberships || userMemberships.length === 0) {
        setOrganization(null);
        setOrganizationName('');
        setCurrentUserRole(null);
        return;
      }

      const membershipsList = userMemberships as Pick<OrganizationMember, 'organization_id' | 'role'>[];
      const availableIds = membershipsList.map(member => member.organization_id);
      let targetOrganizationId = activeOrganizationId ?? getStoredActiveOrganizationId();

<<<<<<< HEAD
      if (!targetOrganizationId || !availableIds.includes(targetOrganizationId)) {
        targetOrganizationId = membershipsList[0].organization_id;
=======
      const availableIds = memberships.map(member => member.organization_id);
      let targetOrganizationId = activeOrganizationId ?? getStoredActiveOrganizationId();

      if (!targetOrganizationId || !availableIds.includes(targetOrganizationId)) {
        targetOrganizationId = memberships[0].organization_id;
>>>>>>> 5e2e6a07
      }

      if (!targetOrganizationId) {
        setOrganization(null);
<<<<<<< HEAD
        setOrganizationName('');
        setCurrentUserRole(null);
=======
>>>>>>> 5e2e6a07
        setMembers([]);
        setInvitations([]);
        setPermissions([]);
        return;
      }

      const [orgRes, membersRes, invitationsRes, permissionsRes] = await Promise.all([
        supabase.from('organizations').select('*').eq('id', targetOrganizationId).single(),
        supabase.from('organization_members').select('*').eq('organization_id', targetOrganizationId),
        supabase
          .from('invitations')
          .select('*')
          .eq('organization_id', targetOrganizationId)
          .eq('status', 'pending'),
        supabase
          .from('resource_permissions')
          .select('*')
          .eq('organization_id', targetOrganizationId)
      ]);

      if (orgRes.data) {
        setOrganization(orgRes.data);
        setOrganizationName(orgRes.data.name ?? '');
        setOrganizationStatus(null);
        setOrganizationError(null);
      }
      if (membersRes.data) setMembers(membersRes.data);
      if (invitationsRes.data) setInvitations(invitationsRes.data);
      if (permissionsRes.data) setPermissions(permissionsRes.data);

      const activeMembership = membershipsList.find(member => member.organization_id === targetOrganizationId);
      setCurrentUserRole(activeMembership?.role ?? null);
    } catch (error) {
      console.error('Error loading team data:', error);
    } finally {
      setLoading(false);
    }
  };

  const canManageOrganization = currentUserRole === 'owner' || currentUserRole === 'admin';

  const handleOrganizationSave = async (event: FormEvent) => {
    event.preventDefault();

    if (!organization) return;

    const trimmedName = organizationName.trim();

    if (!trimmedName) {
      setOrganizationError('Název organizace je povinný.');
      setOrganizationStatus(null);
      return;
    }

    if (trimmedName === organization.name) {
      setOrganizationStatus('Žádné změny k uložení.');
      setOrganizationError(null);
      return;
    }

    try {
      setSavingOrganization(true);
      setOrganizationStatus(null);
      setOrganizationError(null);

      const { data, error } = await supabase
        .from('organizations')
        .update({ name: trimmedName, updated_at: new Date().toISOString() })
        .eq('id', organization.id)
        .select()
        .single();

      if (error) throw error;

      if (data) {
        const updated = data as Organization;
        setOrganization(updated);
        setOrganizationName(updated.name ?? '');
        setOrganizationStatus('Název organizace byl aktualizován.');
        onOrganizationUpdated?.(updated);
      }
    } catch (error) {
      console.error('Error updating organization:', error);
      setOrganizationError('Nepodařilo se uložit změny organizace.');
    } finally {
      setSavingOrganization(false);
    }
  };

  const handleInvite = async (e: FormEvent) => {
    e.preventDefault();

    if (!organization) return;

    const expiresAt = new Date();
    expiresAt.setDate(expiresAt.getDate() + 7);

    try {
      const { data: { user } } = await supabase.auth.getUser();
      if (!user) return;

      const normalizedEmail = inviteForm.email.trim().toLowerCase();

      const invitationPayload = {
        organization_id: organization.id,
        email: normalizedEmail,
        role: inviteForm.role,
        invited_by: user.id,
        status: 'pending' as const,
        token: crypto.randomUUID(),
        expires_at: expiresAt.toISOString()
      };

      const { error } = await supabase
        .from('invitations')
        .insert(invitationPayload);

      if (error) throw error;

      alert('Pozvánka byla vytvořena! Uživatel ji uvidí po přihlášení.');
      setInviteForm({ email: '', role: 'member' });
      setShowInviteForm(false);
      loadData();
    } catch (error) {
      console.error('Error sending invitation:', error);
      alert('Chyba při odesílání pozvánky');
    }
  };

  const handleCancelInvitation = async (id: string) => {
    if (!confirm('Opravdu chcete zrušit tuto pozvánku?')) return;

    try {
      const { error } = await supabase.from('invitations').delete().eq('id', id);
      if (error) throw error;
      loadData();
    } catch (error) {
      console.error('Error canceling invitation:', error);
    }
  };

  const handleRemoveMember = async (memberId: string) => {
    if (!confirm('Opravdu chcete odebrat tohoto člena?')) return;

    try {
      const { error } = await supabase.from('organization_members').delete().eq('id', memberId);
      if (error) throw error;
      loadData();
    } catch (error) {
      console.error('Error removing member:', error);
    }
  };

  const handleUpdateRole = async (memberId: string, newRole: string) => {
    try {
      const { error } = await supabase
        .from('organization_members')
        .update({ role: newRole })
        .eq('id', memberId);

      if (error) throw error;
      loadData();
    } catch (error) {
      console.error('Error updating role:', error);
    }
  };

  const handleOpenPermissions = (member: OrganizationMember) => {
    setSelectedMember(member);

    const memberPermissions = permissions.filter(p => p.user_id === member.user_id);
    const newPermissionsForm: any = {
      budgets: { can_view: true, can_create: false, can_edit: false, can_delete: false },
      projects: { can_view: true, can_create: false, can_edit: false, can_delete: false },
      expenses: { can_view: true, can_create: false, can_edit: false, can_delete: false },
      employees: { can_view: true, can_create: false, can_edit: false, can_delete: false },
      analytics: { can_view: true, can_create: false, can_edit: false, can_delete: false }
    };

    memberPermissions.forEach(perm => {
      newPermissionsForm[perm.resource_type] = {
        can_view: perm.can_view,
        can_create: perm.can_create,
        can_edit: perm.can_edit,
        can_delete: perm.can_delete
      };
    });

    setPermissionsForm(newPermissionsForm);
    setShowPermissionsModal(true);
  };

  const handleSavePermissions = async () => {
    if (!selectedMember || !organization) return;

    try {
      await supabase
        .from('resource_permissions')
        .delete()
        .eq('organization_id', organization.id)
        .eq('user_id', selectedMember.user_id);

      const permissionsToInsert = Object.entries(permissionsForm).map(([resource_type, perms]) => ({
        organization_id: organization.id,
        user_id: selectedMember.user_id,
        resource_type,
        ...perms
      }));

      const { error } = await supabase.from('resource_permissions').insert(permissionsToInsert);
      if (error) throw error;

      setShowPermissionsModal(false);
      setSelectedMember(null);
      loadData();
    } catch (error) {
      console.error('Error saving permissions:', error);
      alert('Chyba při ukládání oprávnění');
    }
  };

  const getRoleBadgeColor = (role: string) => {
    switch (role) {
      case 'owner': return 'bg-purple-100 text-purple-800';
      case 'admin': return 'bg-blue-100 text-blue-800';
      case 'member': return 'bg-green-100 text-green-800';
      case 'viewer': return 'bg-gray-100 text-gray-800';
      default: return 'bg-gray-100 text-gray-800';
    }
  };

  const getRoleText = (role: string) => {
    switch (role) {
      case 'owner': return 'Vlastník';
      case 'admin': return 'Administrátor';
      case 'member': return 'Člen';
      case 'viewer': return 'Pozorovatel';
      default: return role;
    }
  };

  if (loading) {
    return (
      <div className="flex items-center justify-center py-12">
        <div className="text-gray-600">Načítání...</div>
      </div>
    );
  }

  return (
    <div>
      <div className="flex justify-between items-center mb-6">
        <div>
          <h2 className="text-2xl font-bold text-[#0a192f]">Tým</h2>
          <p className="text-gray-600 mt-1">{organizationName || 'Bez názvu'}</p>
        </div>
        <button
          onClick={() => setShowInviteForm(true)}
          className="flex items-center gap-2 bg-[#0a192f] text-white px-6 py-3 rounded-lg hover:bg-opacity-90 transition"
        >
          <UserPlus className="w-5 h-5" />
          <span>Pozvat člena</span>
        </button>
      </div>

      {organization && (
        <div className="bg-white rounded-lg shadow p-6 mb-6">
          <div className="flex flex-col gap-4">
            <div>
              <h3 className="text-lg font-semibold text-[#0a192f]">Nastavení organizace</h3>
              <p className="text-sm text-gray-500">
                Změňte název svého týmu. Tento název se zobrazuje v horní liště aplikace.
              </p>
            </div>

            <form onSubmit={handleOrganizationSave} className="flex flex-col gap-4 sm:flex-row sm:items-end">
              <div className="flex-1">
                <label className="block text-sm font-medium text-gray-700 mb-2">Název organizace</label>
                <input
                  type="text"
                  value={organizationName}
                  onChange={event => setOrganizationName(event.target.value)}
                  readOnly={!canManageOrganization}
                  disabled={savingOrganization || !canManageOrganization}
                  className={`w-full px-4 py-2 border rounded-lg focus:ring-2 focus:ring-[#0a192f] focus:border-transparent ${
                    canManageOrganization
                      ? 'border-gray-300'
                      : 'border-gray-200 bg-gray-50 text-gray-500 cursor-not-allowed'
                  }`}
                  placeholder="Např. Dream Studio"
                />
              </div>

              {canManageOrganization && (
                <button
                  type="submit"
                  disabled={savingOrganization || !organizationName.trim()}
                  className="inline-flex items-center justify-center rounded-lg bg-[#0a192f] px-6 py-2 text-white transition hover:bg-opacity-90 disabled:opacity-60"
                >
                  {savingOrganization ? 'Ukládání...' : 'Uložit změny'}
                </button>
              )}
            </form>

            {organizationStatus && (
              <p className="text-sm text-green-600">{organizationStatus}</p>
            )}

            {organizationError && (
              <p className="text-sm text-red-600">{organizationError}</p>
            )}

            {!canManageOrganization && (
              <p className="text-xs text-gray-500">
                Pouze vlastníci nebo správci mohou upravovat název organizace.
              </p>
            )}
          </div>
        </div>
      )}

      {showInviteForm && (
        <div className="bg-white rounded-lg shadow p-6 mb-6">
          <h3 className="text-lg font-semibold text-[#0a192f] mb-4">Pozvat nového člena</h3>
          <form onSubmit={handleInvite} className="space-y-4">
            <div className="grid grid-cols-2 gap-4">
              <div>
                <label className="block text-sm font-medium text-gray-700 mb-2">
                  E-mail *
                </label>
                <input
                  type="email"
                  required
                  value={inviteForm.email}
                  onChange={(e) => setInviteForm({ ...inviteForm, email: e.target.value })}
                  className="w-full px-4 py-2 border border-gray-300 rounded-lg focus:ring-2 focus:ring-[#0a192f] focus:border-transparent"
                  placeholder="email@example.com"
                />
              </div>
              <div>
                <label className="block text-sm font-medium text-gray-700 mb-2">
                  Role *
                </label>
                <select
                  value={inviteForm.role}
                  onChange={(e) => setInviteForm({ ...inviteForm, role: e.target.value as any })}
                  className="w-full px-4 py-2 border border-gray-300 rounded-lg focus:ring-2 focus:ring-[#0a192f] focus:border-transparent"
                >
                  <option value="viewer">Pozorovatel</option>
                  <option value="member">Člen</option>
                  <option value="admin">Administrátor</option>
                </select>
              </div>
            </div>
            <div className="flex gap-3">
              <button
                type="submit"
                className="px-6 py-2 bg-[#0a192f] text-white rounded-lg hover:bg-opacity-90 transition"
              >
                Odeslat pozvánku
              </button>
              <button
                type="button"
                onClick={() => setShowInviteForm(false)}
                className="px-6 py-2 border border-gray-300 rounded-lg hover:bg-gray-50 transition"
              >
                Zrušit
              </button>
            </div>
          </form>
        </div>
      )}

      {invitations.length > 0 && (
        <div className="bg-white rounded-lg shadow mb-6">
          <div className="p-6 border-b border-gray-200">
            <h3 className="text-lg font-semibold text-[#0a192f]">Čekající pozvánky</h3>
          </div>
          <div className="divide-y divide-gray-200">
            {invitations.map((invitation) => (
              <div key={invitation.id} className="p-6 flex items-center justify-between">
                <div className="flex items-center gap-4">
                  <Mail className="w-5 h-5 text-gray-400" />
                  <div>
                    <div className="font-medium text-gray-900">{invitation.email}</div>
                    <div className="text-sm text-gray-500">
                      Platná do {new Date(invitation.expires_at).toLocaleDateString('cs-CZ')}
                    </div>
                  </div>
                </div>
                <div className="flex items-center gap-3">
                  <span className={`px-3 py-1 rounded-full text-sm font-medium ${getRoleBadgeColor(invitation.role)}`}>
                    {getRoleText(invitation.role)}
                  </span>
                  <button
                    onClick={() => handleCancelInvitation(invitation.id)}
                    className="text-red-600 hover:bg-red-50 p-2 rounded-lg transition"
                  >
                    <X className="w-5 h-5" />
                  </button>
                </div>
              </div>
            ))}
          </div>
        </div>
      )}

      <div className="bg-white rounded-lg shadow">
        <div className="p-6 border-b border-gray-200">
          <h3 className="text-lg font-semibold text-[#0a192f]">Členové týmu</h3>
        </div>
        <div className="divide-y divide-gray-200">
          {members.map((member) => (
            <div key={member.id} className="p-6">
              <div className="flex items-center justify-between">
                <div className="flex items-center gap-4">
                  <div className="w-10 h-10 bg-gray-200 rounded-full flex items-center justify-center">
                    <span className="text-gray-600 font-medium">
                      {member.user?.email?.charAt(0).toUpperCase() || '?'}
                    </span>
                  </div>
                  <div>
                    <div className="font-medium text-gray-900">{member.user?.email || 'Neznámý uživatel'}</div>
                    <div className="text-sm text-gray-500">Přidán {new Date(member.created_at).toLocaleDateString('cs-CZ')}</div>
                  </div>
                </div>

                <div className="flex items-center gap-3">
                  {member.role !== 'owner' ? (
                    <select
                      value={member.role}
                      onChange={(e) => handleUpdateRole(member.id, e.target.value)}
                      className="px-3 py-1 border border-gray-300 rounded-lg text-sm focus:ring-2 focus:ring-[#0a192f] focus:border-transparent"
                    >
                      <option value="viewer">Pozorovatel</option>
                      <option value="member">Člen</option>
                      <option value="admin">Administrátor</option>
                    </select>
                  ) : (
                    <span className={`px-3 py-1 rounded-full text-sm font-medium ${getRoleBadgeColor(member.role)}`}>
                      {getRoleText(member.role)}
                    </span>
                  )}

                  {member.role !== 'owner' && (
                    <>
                      <button
                        onClick={() => handleOpenPermissions(member)}
                        className="text-[#0a192f] hover:bg-gray-100 p-2 rounded-lg transition"
                        title="Upravit oprávnění"
                      >
                        <Shield className="w-5 h-5" />
                      </button>
                      <button
                        onClick={() => handleRemoveMember(member.id)}
                        className="text-red-600 hover:bg-red-50 p-2 rounded-lg transition"
                        title="Odebrat člena"
                      >
                        <Trash2 className="w-5 h-5" />
                      </button>
                    </>
                  )}
                </div>
              </div>
            </div>
          ))}
        </div>
      </div>

      {showPermissionsModal && selectedMember && (
        <div className="fixed inset-0 bg-black bg-opacity-50 flex items-center justify-center z-50">
          <div className="bg-white rounded-lg shadow-xl max-w-2xl w-full mx-4 max-h-[90vh] overflow-y-auto">
            <div className="p-6 border-b border-gray-200">
              <h3 className="text-lg font-semibold text-[#0a192f]">
                Oprávnění pro {selectedMember.user?.email}
              </h3>
            </div>

            <div className="p-6 space-y-4">
              {Object.entries(permissionsForm).map(([resource, perms]) => (
                <div key={resource} className="border border-gray-200 rounded-lg p-4">
                  <h4 className="font-medium text-gray-900 mb-3 capitalize">{resource}</h4>
                  <div className="grid grid-cols-4 gap-4">
                    <label className="flex items-center gap-2">
                      <input
                        type="checkbox"
                        checked={perms.can_view}
                        onChange={(e) => setPermissionsForm({
                          ...permissionsForm,
                          [resource]: { ...perms, can_view: e.target.checked }
                        })}
                        className="w-4 h-4 text-[#0a192f] border-gray-300 rounded focus:ring-[#0a192f]"
                      />
                      <span className="text-sm text-gray-700">Zobrazit</span>
                    </label>
                    <label className="flex items-center gap-2">
                      <input
                        type="checkbox"
                        checked={perms.can_create}
                        onChange={(e) => setPermissionsForm({
                          ...permissionsForm,
                          [resource]: { ...perms, can_create: e.target.checked }
                        })}
                        className="w-4 h-4 text-[#0a192f] border-gray-300 rounded focus:ring-[#0a192f]"
                      />
                      <span className="text-sm text-gray-700">Vytvořit</span>
                    </label>
                    <label className="flex items-center gap-2">
                      <input
                        type="checkbox"
                        checked={perms.can_edit}
                        onChange={(e) => setPermissionsForm({
                          ...permissionsForm,
                          [resource]: { ...perms, can_edit: e.target.checked }
                        })}
                        className="w-4 h-4 text-[#0a192f] border-gray-300 rounded focus:ring-[#0a192f]"
                      />
                      <span className="text-sm text-gray-700">Upravit</span>
                    </label>
                    <label className="flex items-center gap-2">
                      <input
                        type="checkbox"
                        checked={perms.can_delete}
                        onChange={(e) => setPermissionsForm({
                          ...permissionsForm,
                          [resource]: { ...perms, can_delete: e.target.checked }
                        })}
                        className="w-4 h-4 text-[#0a192f] border-gray-300 rounded focus:ring-[#0a192f]"
                      />
                      <span className="text-sm text-gray-700">Smazat</span>
                    </label>
                  </div>
                </div>
              ))}
            </div>

            <div className="p-6 border-t border-gray-200 flex gap-3">
              <button
                onClick={handleSavePermissions}
                className="px-6 py-2 bg-[#0a192f] text-white rounded-lg hover:bg-opacity-90 transition"
              >
                Uložit oprávnění
              </button>
              <button
                onClick={() => {
                  setShowPermissionsModal(false);
                  setSelectedMember(null);
                }}
                className="px-6 py-2 border border-gray-300 rounded-lg hover:bg-gray-50 transition"
              >
                Zrušit
              </button>
            </div>
          </div>
        </div>
      )}
    </div>
  );
}<|MERGE_RESOLUTION|>--- conflicted
+++ resolved
@@ -6,16 +6,11 @@
 
 interface TeamSettingsProps {
   activeOrganizationId: string | null;
-<<<<<<< HEAD
   onOrganizationUpdated?: (organization: Organization) => void;
 }
 
 export default function TeamSettings({ activeOrganizationId, onOrganizationUpdated }: TeamSettingsProps) {
-=======
-}
-
-export default function TeamSettings({ activeOrganizationId }: TeamSettingsProps) {
->>>>>>> 5e2e6a07
+
   const [organization, setOrganization] = useState<Organization | null>(null);
   const [members, setMembers] = useState<OrganizationMember[]>([]);
   const [invitations, setInvitations] = useState<Invitation[]>([]);
@@ -74,25 +69,16 @@
       const availableIds = membershipsList.map(member => member.organization_id);
       let targetOrganizationId = activeOrganizationId ?? getStoredActiveOrganizationId();
 
-<<<<<<< HEAD
       if (!targetOrganizationId || !availableIds.includes(targetOrganizationId)) {
         targetOrganizationId = membershipsList[0].organization_id;
-=======
-      const availableIds = memberships.map(member => member.organization_id);
-      let targetOrganizationId = activeOrganizationId ?? getStoredActiveOrganizationId();
-
-      if (!targetOrganizationId || !availableIds.includes(targetOrganizationId)) {
-        targetOrganizationId = memberships[0].organization_id;
->>>>>>> 5e2e6a07
+
       }
 
       if (!targetOrganizationId) {
         setOrganization(null);
-<<<<<<< HEAD
         setOrganizationName('');
         setCurrentUserRole(null);
-=======
->>>>>>> 5e2e6a07
+
         setMembers([]);
         setInvitations([]);
         setPermissions([]);
